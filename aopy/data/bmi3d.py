--- conflicted
+++ resolved
@@ -891,16 +891,8 @@
         pd.DataFrame: pandas DataFrame containing the concatenated trial data
     '''
     # Use default "trial" definition
-<<<<<<< HEAD
-    config_dir = files('aopy').joinpath('config')
-    params_file = as_file(config_dir.joinpath('task_codes.yaml'))
-    with params_file as f:
-        task_codes = yaml_read(f)[0]
-    trial_end_codes = [task_codes['REWARD'], task_codes['TRIAL_END']]
-=======
     task_codes = load_bmi3d_task_codes()
     trial_end_codes = [task_codes['TRIAL_END']]
->>>>>>> d52d0598
     reward_codes = [task_codes['REWARD']]
     
     if include_center_target:
@@ -934,7 +926,6 @@
 
     df = pd.concat([df, new_df], ignore_index=True)
     return df
-<<<<<<< HEAD
 
 def tabulate_kinematic_data(preproc_dir, subjects, te_ids, dates, start_times, end_times, 
                             samplerate=1000, preproc=None, datatype='cursor'):
@@ -1011,7 +1002,6 @@
         idx += 1
         
     return segments, samplerate
-=======
         
 def load_bmi3d_task_codes(filename='task_codes.yaml'):
     '''
@@ -1027,5 +1017,4 @@
     params_file = as_file(config_dir.joinpath(filename))
     with params_file as f:
         task_codes = yaml_read(f)[0]
-    return task_codes
->>>>>>> d52d0598
+    return task_codes