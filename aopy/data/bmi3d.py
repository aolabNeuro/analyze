import sys
from functools import lru_cache
import traceback
import warnings

from .. import precondition
from ..preproc.base import get_data_segment, get_data_segments, get_trial_segments, get_trial_segments_and_times, interp_timestamps2timeseries, sample_timestamped_data, trial_align_data
from ..whitematter import ChunkedStream, Dataset
from ..utils import derivative, get_pulse_edge_times, compute_pulse_duty_cycles, convert_digital_to_channels, detect_edges
from ..data import load_preproc_exp_data, load_preproc_eye_data, load_preproc_lfp_data, yaml_read, get_preprocessed_filename, load_hdf_data, load_hdf_ts_segment
import os
import numpy as np
import h5py
import tables
import pandas as pd
import json
import sympy
from tqdm.auto import tqdm
from scipy import interpolate

if sys.version_info >= (3,9):
    from importlib.resources import files, as_file
else:
    from importlib_resources import files, as_file

############
# Raw data #
############
def get_ecube_data_sources(data_dir):
    '''
    Lists the available data sources in a given data directory

    Args: 
        data_dir (str): eCube data directory

    Returns:
        str array: available sources (AnalogPanel, Headstages, etc.)
    '''
    dat = Dataset(data_dir)
    return dat.listsources()
    
def load_ecube_metadata(data_dir, data_source):
    '''
    Sums the number of channels and samples across all files in the data_dir

    Args: 
        data_dir (str): eCube data directory
        source (str): selects the source (AnalogPanel, Headstages, etc.)

    Returns:
        dict: Dictionary of metadata with fields:
            | **samplerate (float):** sampling rate of data for this source
            | **data_source (str):** copied from the function argument
            | **n_channels (int):** number of channels
            | **n_samples (int):** number of samples for one channel
    '''

    # For now just load the metadata provieded by pyECubeSig
    # TODO: Really need the channel names and voltage per bit from the xml file
    # For now I am hard coding these. Please change!
    HEADSTAGE_VOLTSPERBIT = 1.907348633e-7
    ANALOG_VOLTSPERBIT = 3.0517578125e-4
    if data_source == 'Headstages':
        voltsperbit = HEADSTAGE_VOLTSPERBIT
    elif data_source == 'AnalogPanel':
        voltsperbit = ANALOG_VOLTSPERBIT
    else:
        voltsperbit = None

    n_channels = 0
    n_samples = 0
    dat = Dataset(data_dir)
    recordings = dat.listrecordings()
    for r in recordings: # r: (data_source, n_channels, n_samples)
        if data_source in r[0]:
            n_samples += r[2]  
            n_channels = r[1]
    if n_channels == 0:
        raise Exception('No data found for data source: {}'.format(data_source))
    samplerate = dat.samplerate
    metadata = dict(
        samplerate = samplerate,
        data_source = data_source,
        n_channels = n_channels,
        n_samples = n_samples,
        voltsperbit = voltsperbit,
    )
    return metadata

def load_ecube_data(data_dir, data_source, channels=None):
    '''
    Loads data from eCube for a given directory and datasource

    Requires load_ecube_metadata(), process_channels()

    Args:
        data_dir (str): folder containing the data you want to load
        data_source (str): type of data ("Headstages", "AnalogPanel", "DigitalPanel")
        channels (int array or None): list of channel numbers (0-indexed) to load. If None, will load all channels by default

    Returns:
        (nt, nch): all the data for the given source
    '''

    # Read metadata, check inputs
    metadata = load_ecube_metadata(data_dir, data_source)
    if channels is None:
        channels = range(metadata['n_channels'])
    elif len(channels) > metadata['n_channels']:
        raise ValueError("Supplied channel numbers are invalid")

    # Datatype is currently fixed for each data_source
    if data_source == 'DigitalPanel':
        dtype = np.uint64
    else:
        dtype = np.int16

    # Fetch all the data for all the channels
    n_samples = metadata['n_samples']
    timeseries_data = np.zeros((n_samples, len(channels)), dtype=dtype)
    n_read = 0
    for chunk in _process_channels(data_dir, data_source, channels, metadata['n_samples'], dtype=dtype):
        chunk_len = chunk.shape[0]
        timeseries_data[n_read:n_read+chunk_len,:] = chunk
        n_read += chunk_len
    return timeseries_data

def load_ecube_data_chunked(data_dir, data_source, channels=None, chunksize=728):
    '''
    Loads a data file one "chunk" at a time. Useful for replaying files as if they were online data.

    Args:
        data_dir (str): folder containing the data you want to load
        data_source (str): type of data ("Headstages", "AnalogPanel", "DigitalPanel")
        channels (int array or None): list of channel numbers (0-indexed) to load. If None, will load all channels by default
        chunksize (int): how many samples to include in each chunk

    Yields:
        (chunksize, nch): one chunk of data for the given source
    '''
    # Read metadata, check inputs
    metadata = load_ecube_metadata(data_dir, data_source)
    if channels is None:
        channels = range(metadata['n_channels'])
    elif len(channels) > metadata['n_channels']:
        raise ValueError("Supplied channel numbers are invalid")

    # Datatype is currently fixed for each data_source
    if data_source == 'DigitalPanel':
        dtype = np.uint64
    else:
        dtype = np.int16
    
    # Fetch all the channels but just return the generator
    n_samples = metadata['n_samples']
    n_channels = metadata['n_channels']
    kwargs = dict(maxchunksize=chunksize*n_channels*np.dtype(dtype).itemsize)
    return _process_channels(data_dir, data_source, channels, n_samples, **kwargs)

def proc_ecube_data(data_path, data_source, result_filepath, result_name='broadband_data', max_memory_gb=1.):
    '''
    Loads and saves eCube data into an HDF file

    Requires load_ecube_metadata()

    Args:
        data_path (str): path to folder containing the ecube data you want to load
        data_source (str): type of data ("Headstages", "AnalogPanel", "DigitalPanel")
        result_filepath (str): path to hdf file to be written (or appended)
        max_memory_gb (float, optional): max memory used to load binary data at one time

    Returns:
        tuple: tuple containing:
            | **dset (h5py.Dataset):** the new hdf dataset
            | **metadata (dict):** the ecube metadata
    '''

    # Load the metadata to figure out the datatypes
    metadata = load_ecube_metadata(data_path, data_source)
    if data_source == 'DigitalPanel':
        dtype = np.uint64
    else:
        dtype = np.int16
    chunksize = int(max_memory_gb * 1e9 / np.dtype(dtype).itemsize / metadata['n_channels'])

    # Create an hdf dataset
    hdf = h5py.File(result_filepath, 'a')
    dset = hdf.create_dataset(result_name, (metadata['n_samples'], metadata['n_channels']), dtype=dtype)

    # Write broadband data directly into the hdf file
    n_samples = 0
    for broadband_chunk in load_ecube_data_chunked(data_path, 'Headstages', chunksize=chunksize):
        chunk_len = broadband_chunk.shape[0]
        dset[n_samples:n_samples+chunk_len,:] = broadband_chunk
        n_samples += chunk_len

    return dset, metadata

def _process_channels(data_dir, data_source, channels, n_samples, dtype=None, debug=False, **dataset_kwargs):
    '''
    Reads data from an ecube data source by channel until the number of samples requested 
    has been loaded. If a processing function is supplied, it will be applied to 
    each batch of data. If not, the data will be appended 

    Args:
        data_dir (str): folder containing the data you want to load
        data_source (str): type of data ("Headstages", "AnalogPanel", "DigitalPanel")
        channels (int array): list of channels to process
        n_samples (int): number of samples to read. Must be geq than a single chunk
        dtype (np.dtype): format for data_out if none supplied
        data_out (nt, nch): array of data to be written to. If None, it will be created
        debug (bool): whether the data is read in debug mode
        dataset_kwargs (kwargs): list of key value pairs to pass to the ecube dataset
        
    Yields:
        (nt, nch): Chunks of the requested samples for requested channels
    '''

    dat = Dataset(data_dir, **dataset_kwargs)
    dat.selectsource(data_source)
    chunk = dat.emitchunk(startat=0, debug=debug)
    datastream = ChunkedStream(chunkemitter=chunk)

    idx_samples = 0 # keeps track of the number of samples already read/written
    while idx_samples < n_samples:
        try:
            data_chunk = next(datastream)
            data_len = np.shape(data_chunk)[1]
            if len(channels) == 1:
                yield data_chunk[channels,:].T 
            else:
                yield np.squeeze(data_chunk[channels,:]).T # this might be where you filter data
            idx_samples += data_len
        except StopIteration:
            break

def load_ecube_digital(path, data_dir):
    '''
    Just a wrapper around load_ecube_data() and load_ecube_metadata()

    Args:
        path (str): base directory where ecube data is stored
        data_dir (str): folder you want to load

    Returns:
        tuple: Tuple containing:
            | **data (nt):** digital data, arranged as 64-bit numbers representing the 64 channels
            | **metadata (dict):** metadata (see load_ecube_metadata() for details)
    '''
    data = load_ecube_data(os.path.join(path, data_dir), 'DigitalPanel')
    metadata = load_ecube_metadata(os.path.join(path, data_dir), 'DigitalPanel')
    return data, metadata

def load_ecube_analog(path, data_dir, channels=None):
    '''
    Just a wrapper around load_ecube_data() and load_ecube_metadata()

    Args:
        path (str): base directory where ecube data is stored
        data_dir (str): folder you want to load
        channels (int array, optional): which channels to load

    Returns:
        tuple: Tuple containing:
            | **data (nt, nch):** analog data for the requested channels
            | **metadata (dict):** metadata (see load_ecube_metadata() for details)
    '''
    data = load_ecube_data(os.path.join(path, data_dir), 'AnalogPanel', channels)
    metadata = load_ecube_metadata(os.path.join(path, data_dir), 'AnalogPanel')
    return data, metadata

def load_ecube_headstages(path, data_dir, channels=None):
    '''
    Just a wrapper around load_ecube_data() and load_ecube_metadata()

    Args:
        path (str): base directory where ecube data is stored
        data_dir (str): folder you want to load
        channels (int array, optional): which channels to load

    Returns:
        tuple: Tuple containing:
            | **data (nt, nch):** analog data for the requested channels
            | **metadata (dict):** metadata (see load_ecube_metadata() for details)
    '''
    data = load_ecube_data(os.path.join(path, data_dir), 'Headstages', channels)
    metadata = load_ecube_metadata(os.path.join(path, data_dir), 'Headstages')
    return data, metadata


def get_e3v_video_frame_data( digital_data, sync_channel_idx, trigger_channel_idx, samplerate ):
    
    """get_e3v_video_frame_data

    Compute pulse times and duty cycles from e3vision video data frames collected on an ecube digital panel.

    Args:
        digital_data (nt, nch): array of data read from ecube digital panel
        sync_channel_idx (int): sync channel to read from digital_data. Indicates each video frame.
        trigger_channel_idx (int): trigger channel to read from digital_data. Indicates start/end video triggers.
        sample_rate (numeric): data sampling rate (Hz)

    Returns:
        pulse_times (np.array): array of floats indicating pulse start times
        duty_cycle (np.array): array of floats indicating pulse duty cycle (quotient of pulse width and pulse period)
    """

    trig_pulse_edges = get_pulse_edge_times(digital_data[:,trigger_channel_idx],samplerate)
    # watchtower triggers (start, end) are a triplet of pulses within a ~33ms window.
    trig_pulse_times = trig_pulse_edges[:,0]
    start_trig_time = trig_pulse_times[0]
    end_trig_time = trig_pulse_times[3]
    sync_pulse_edges = get_pulse_edge_times(digital_data[:,sync_channel_idx],samplerate)
    sync_pulse_times = sync_pulse_edges[:,0]
    start_pulse_idx = np.where(np.abs(sync_pulse_times-start_trig_time) == np.abs(sync_pulse_times-start_trig_time).min())[0][0]
    end_pulse_idx = np.where(np.abs(sync_pulse_times-end_trig_time) == np.abs(sync_pulse_times-end_trig_time).min())[0][0] + 1
    sync_pulse_times = sync_pulse_times[start_pulse_idx:end_pulse_idx]
    sync_duty_cycles = compute_pulse_duty_cycles(sync_pulse_edges[start_pulse_idx:end_pulse_idx,:])

    return sync_pulse_times, sync_duty_cycles

def load_bmi3d_hdf_table(data_dir, filename, table_name):
    '''
    Loads data and metadata from a table in an hdf file generated by BMI3D

    Args:
        data_dir (str): path to the data
        filename (str): name of the file to load from
        table_name (str): name of the table you want to load

    Returns:
        tuple: Tuple containing:
            | **data (ndarray):** data from bmi3d
            | **metadata (dict):** attributes associated with the table
    '''
    filepath = os.path.join(data_dir, filename)
    with tables.open_file(filepath, 'r') as f:
        if table_name not in f.root:
            raise ValueError(f"{table_name} not found in {filename}")
        table = getattr(f.root, table_name)
        param_keys = table.attrs._f_list("user")
        metadata = {k : getattr(table.attrs, k) for k in param_keys}
        return table.read(), metadata

def load_bmi3d_root_metadata(data_dir, filename):
    '''
    Root metadata not accessible using pytables, instead use h5py

    Args:
        data_dir (str): path to the data
        filename (str): name of the file to load from

    Returns:
        dict: key-value attributes
    '''
    with h5py.File(os.path.join(data_dir, filename), 'r') as f:
        return dict(f['/'].attrs.items())

def get_ecube_digital_input_times(path, data_dir, ch):
    '''
    Computes the times when digital input turns on or off in ecube
    For synchronizing openephys with ecube, use ch=-1.
    
    Args:
    path (str): base directory where ecube data is stored
    data_dir (str): folder you want to load
    ch (str): digital channel
        
    Returns:
        tuple: Tuple containing:
            | **on_times (n_times):** times at which sync line turned on
            | **off_times (n_times):** times at which sync line turned off    
    '''
    
    # Load ecube digital data
    digital_data, metadata = load_ecube_digital(path, data_dir)
    FS = metadata['samplerate']
    
    # Convert 64bit information into each channel data
    digital_data_ch = convert_digital_to_channels(digital_data)
        
    # Get on_times and off_times in digital data
    on_times,_ = detect_edges(digital_data_ch[:,ch], FS, rising=True, falling=False)
    off_times,_ = detect_edges(digital_data_ch[:,ch], FS, rising=False, falling=True)

    return on_times, off_times

#####################
# Preprocessed data #
#####################
<<<<<<< HEAD
def get_interp_kinematics(exp_data, datatype='cursor', samplerate=1000, filter_kinematics=True):
=======
def _get_target_events(exp_data, exp_metadata):
    '''
    For target acquisition tasks, get an (n_event, n_target) array encoding the position
    of each target whenever an event is fired by BMI3D. The resulting sequence is used 
    to generate a sampled timeseries in :func:`~aopy.data.bmi3d.get_kinematic_segments`. 
    When targets are turned off, their position is replaced by np.nan. 

    Args:
        exp_data (dict): A dictionary containing the experiment data.
        exp_metadata (dict): A dictionary containing the experiment metadata.

    Returns:
        (n_event, n_target, 3) array: position of each target at each event time.
    '''
    
    events = exp_data['events']['code']
    trials = exp_data['bmi3d_trials']
    
    target_idx, location_idx = np.unique(trials['index'], axis=0, return_index=True)
    locations = [np.round(t[[0,2,1]], 4) for t in trials['target'][location_idx]]
    
    # Generate events for each unique target
    target_events = []
    for idx in range(len(locations)):
        target_on_codes = [
            exp_metadata['event_sync_dict']['TARGET_ON'] + target_idx[idx]
        ]
        target_off_codes = [
            exp_metadata['event_sync_dict']['TARGET_OFF'] + target_idx[idx], 
            exp_metadata['event_sync_dict']['TRIAL_END']
        ]

        target_location = locations[idx]
    
        # Create a nan mask encoding when the target is turned on
        target_on = np.zeros((len(events),))
        on = np.nan
        for idx, e in enumerate(events):
            if e in target_on_codes:
                on = 1
            elif e in target_off_codes:
                on = np.nan
            target_on[idx] = on
        
        # Set the non-nan values to the target location
        event_target = target_location[None,:] * target_on[:,None]    
        target_events.append(event_target)
        
    return np.array(target_events).transpose(1,0,2)

def get_interp_kinematics(exp_data, exp_metadata, datatype='cursor', samplerate=1000):
>>>>>>> b6f177eb
    '''
    Gets interpolated and filtered kinematic data from preprocessed experiment 
    data to the desired sampling rate. Cursor kinematics are returned in 
    screen coordinates, while other kinematics are returned in their original
    coordinate system (e.g. hand kinematis in optitrack coordinates).

    Examples:
        
        Cursor kinematics

        .. code-block:: python
        
            exp_data, exp_metadata = load_preproc_exp_data(preproc_dir, 'test',  3498, '2021-12-13')
            cursor_interp = get_interp_kinematics(exp_data, exp_metadata, datatype='cursor', samplerate=100)

            plt.figure()
            visualization.plot_trajectories([cursor_interp], [-10, 10, -10, 10])
        
        .. image:: _images/get_interp_cursor.png

        Hand kinematics
       
        .. code-block:: python

            hand_interp = get_interp_kinematics(exp_data, exp_metadata, datatype='hand', samplerate=100)
            ax = plt.axes(projection='3d')
            visualization.plot_trajectories([hand_interp], [-10, 10, -10, 10, -10, 10])

        .. image:: _images/get_interp_hand.png

        Target positions

        .. code-block:: python
            
            targets_interp = get_interp_kinematics(exp_data, exp_metadata, datatype='targets', samplerate=100)
            time = np.arange(len(targets_interp))/100
            plt.plot(time, targets_interp[:,:,0]) # plot just the x coordinate
            plt.xlim(10, 20)
            plt.xlabel('time (s)')
            plt.ylabel('x position (cm)')

        .. image:: _images/get_interp_targets.png

    Args:
        exp_data (dict): A dictionary containing the experiment data.
        exp_metadata (dict): A dictionary containing the experiment metadata.
        datatype (str, optional): The type of kinematic data to interpolate. 
            For 'hand' kinematics, interp the 'clean_hand_position' experiment data
            For 'cursor' kinematics, interp the x and z position of the 'cursor' task data
            For other kinematics, try to interp exp_data['task'][datatype]
        samplerate (float, optional): The desired output sampling rate in Hz. 
            Defaults to 1000.

    Returns:
        data_time (ns, ...): Kinematic data interpolated and filtered 
            to the desired sampling rate.
    '''
    kwargs = {}

    # Fetch the relevant BMI3D data
    if datatype == 'hand':
        data_cycles = exp_data['clean_hand_position']
        clock = exp_data['clock']['timestamp_sync']
    elif datatype == 'cursor':
        data_cycles = exp_data['task']['cursor'][:,[0,2]] # cursor (x, z) position on each bmi3d cycle
        clock = exp_data['clock']['timestamp_sync']
    elif datatype == 'targets':
        data_cycles = _get_target_events(exp_data, exp_metadata)
        clock = exp_data['events']['timestamp']
        kwargs['remove_nan'] = False # In this case we need to keep NaN values.
    elif datatype in exp_data['task'].dtype.names:
        data_cycles = exp_data['task'][datatype]
        clock = exp_data['clock']['timestamp_sync']
    else:
        raise ValueError(f"Unknown datatype {datatype}")
    
    # Interpolate
    data_time = sample_timestamped_data(data_cycles, clock, samplerate, 
<<<<<<< HEAD
                                        upsamplerate=10000, append_time=10)
    if filter_kinematics:
=======
                                        upsamplerate=10000, append_time=10, **kwargs)
    if 'remove_nan' not in kwargs:
>>>>>>> b6f177eb
        data_time = precondition.filter_kinematics(data_time, samplerate)
    return data_time

def get_velocity_segments(*args, norm=True, **kwargs):
    '''
    Estimates velocity from cursor position, then finds the trial segments for velocity using 
    :func:`~aopy.postproc.get_kinematic_segments()`.
    
    Args:
        *args: arguments for :func:`~aopy.postproc.get_kinematic_segments`
        norm (bool): if the output segments should be normalized. Set to false to output component velocities.
        **kwargs: parameters for :func:`~aopy.postproc.get_kinematic_segments`
        
    Returns:
        tuple: tuple containing:
            | **velocities (ntrial):** array of velocity estimates for each trial
            | **trial_segments (ntrial):** array of numeric code segments for each trial
    '''
    def preproc(pos, fs):
        time = np.arange(pos.shape[0])/fs
        return derivative(time, pos, norm=norm), fs
    return get_kinematic_segments(*args, **kwargs, preproc=preproc)

@lru_cache(maxsize=1)
def get_kinematics(preproc_dir, subject, te_id, date, samplerate, preproc=None, datatype='cursor', filter_kinematics=True):
    '''
    Return all kinds of kinematics from preprocessed data

    Args:
        preproc_dir (str): base directory where the files live
        subject (str): Subject name
        te_id (int): Block number of Task entry object 
        date (str): Date of recording
        samplerate (float, optional): optionally choose the samplerate of the data in Hz. Default 1000.
        preproc (fn, optional): function mapping (position, fs) data to (kinematics, fs_new). For example,
            a smoothing function or an estimate of velocity from position
        datatype (str, optional): type of kinematics to load. Defaults to 'cursor'.    

    Raises:
        ValueError: if the datatype is invalid

    Returns:
        tuple: tuple containing:
            | **kinematics (nt, nch):** kinematics from the given experiment after preprocessing
            | **samplerate (float):** the sampling rate of the kinematics after preprocessing
    '''
    data, metadata = load_preproc_exp_data(preproc_dir, subject, te_id, date)

    if 'eye' in datatype:
        eye_data, eye_metadata = load_preproc_eye_data(preproc_dir, subject, te_id, date)
        if datatype == 'eye_raw':
            eye_data = eye_data['raw_data']
        elif 'calibrated_data' in eye_data.keys():
            eye_data = eye_data['calibrated_data']
        else:
            raise ValueError(f"No calibrated eye data for {te_id}")
        
        time = np.arange(len(eye_data))/eye_metadata['samplerate']
        raw_kinematics, _ = interp_timestamps2timeseries(time, eye_data, samplerate)
    else:
        raw_kinematics = get_interp_kinematics(
<<<<<<< HEAD
            data, datatype, samplerate=samplerate, filter_kinematics=filter_kinematics
=======
            data, metadata, datatype, samplerate=samplerate
>>>>>>> b6f177eb
        )

    time = np.arange(len(raw_kinematics))/samplerate
    if preproc is not None:
        kinematics, samplerate = preproc(raw_kinematics, samplerate)
    else:
        kinematics = raw_kinematics

    return kinematics, samplerate

def get_kinematic_segment(preproc_dir, subject, te_id, date, start_time, end_time, samplerate, preproc=None, datatype='cursor', filter_kinematics=True):
    '''
    Return one segment of kinematics

    Args:
        preproc_dir (str): base directory where the files live
        subject (str): Subject name
        te_id (int): Block number of Task entry object 
        date (str): Date of recording
        start_time (float): time in the recording at which the desired segment starts
        end_time (float): time in the recording at which the desired segment ends
        samplerate (float, optional): optionally choose the samplerate of the data in Hz. Default 1000.
        preproc (fn, optional): function mapping (position, fs) data to (kinematics, fs_new). For example,
            a smoothing function or an estimate of velocity from position
        datatype (str, optional): type of kinematics to load. Defaults to 'cursor'.    

    Returns:
        tuple: tuple containing:
            | **segment (nt, nch):** single kinematic segment from the given experiment after preprocessing
            | **samplerate (float):** the sampling rate of the kinematics after preprocessing
    '''
    kinematics, samplerate = get_kinematics(preproc_dir, subject, te_id, date, samplerate, preproc, datatype, filter_kinematics)
    assert kinematics is not None

    return get_data_segment(kinematics, start_time, end_time, samplerate), samplerate

def get_kinematic_segments(preproc_dir, subject, te_id, date, trial_start_codes, trial_end_codes, 
                           trial_filter=lambda x:True, preproc=None, datatype='cursor',
                           samplerate=1000, filter_kinematics=True):
    '''
    Loads x,y,z cursor, hand, or eye trajectories for each "trial" from a preprocessed HDF file. Trials can
    be specified by numeric start and end codes. Trials can also be filtered so that only successful
    trials are included, for example. The filter is applied to numeric code segments for each trial. 
    Finally, the cursor data can be preprocessed by a supplied function to, for example, convert 
    position to velocity estimates. The preprocessing function is applied to the (time, position)
    cursor or eye data.

    See also:
        :func:`~aopy.data.bmi3d.get_kinematic_segment`, :func:`~aopy.data.bmi3d.get_kinematics`
    
    Example:
        subject = 'beignet'
        te_id = 4301
        date = '2021-01-01'
        trial_filter = lambda t: TRIAL_END not in t
        trajectories, segments = get_kinematic_segments(preproc_dir, subject, te_id, date,
                                                       [CURSOR_ENTER_CENTER_TARGET], 
                                                       [REWARD, TRIAL_END], 
                                                       trial_filter=trial_filter) 
    
    Args:
        preproc_dir (str): base directory where the files live
        subject (str): Subject name
        te_id (int): Block number of Task entry object 
        date (str): Date of recording
        trial_start_codes (list): list of numeric codes representing the start of a trial
        trial_end_codes (list): list of numeric codes representing the end of a trial
        trial_filter (fn, optional): function mapping trial segments to boolean values. Any trials
            for which the filter returns False will not be included in the output
        preproc (fn, optional): function mapping (position, samplerate) data to kinematics. For example,
            a smoothing function or an estimate of velocity from position
        datatype (str, optional): type of kinematics to load. Defaults to 'cursor'.    
        samplerate (float, optional): optionally choose the samplerate of the data in Hz. Default 1000.
    
    Returns:
        tuple: tuple containing:
            | **trajectories (ntrial):** array of filtered cursor trajectories for each trial
            | **trial_segments (ntrial):** array of numeric code segments for each trial   

    Note:
        The sampling rate of the returned data might be different from the requested sampling rate if the
        preprocessing function does any modification to the length of the data.

    Modified September 2023 to include optional sampling rate argument     
    '''
    data, metadata = load_preproc_exp_data(preproc_dir, subject, te_id, date)
    event_codes = data['events']['code']
    event_times = data['events']['timestamp']
    trial_segments, trial_times = get_trial_segments(event_codes, event_times, 
                                                                  trial_start_codes, trial_end_codes)
    segments = [
        get_kinematic_segment(preproc_dir, subject, te_id, date, t[0], t[1], samplerate, preproc, datatype, filter_kinematics)[0] 
        for t in trial_times
    ]
    trajectories = np.array(segments, dtype='object')
    trial_segments = np.array(trial_segments, dtype='object')
    success_trials = [trial_filter(t) for t in trial_segments]
    
    return trajectories[success_trials], trial_segments[success_trials]

def get_lfp_segments(preproc_dir, subject, te_id, date, trial_start_codes, trial_end_codes, 
                           trial_filter=lambda x:True):
    '''
    Loads lfp segments (different length for each trial) from a preprocessed HDF file. Trials can
    be specified by numeric start and end codes. Trials can also be filtered so that only successful
    trials are included, for example. The filter is applied to numeric code segments for each trial. 
        
    Args:
        preproc_dir (str): path to the preprocessed directory
        preproc_dir (str): base directory where the files live
        subject (str): Subject name
        te_id (int): Block number of Task entry object 
        date (str): Date of recording
        trial_start_codes (list): list of numeric codes representing the start of a trial
        trial_end_codes (list): list of numeric codes representing the end of a trial
        trial_filter (fn, optional): function mapping trial segments to boolean values. Any trials
            for which the filter returns False will not be included in the output
    
    Returns:
        tuple: tuple containing:
            | **lfp_segments (ntrial):** array of filtered lfp segments for each trial
            | **trial_segments (ntrial):** array of numeric code segments for each trial

    '''
    data, metadata = load_preproc_exp_data(preproc_dir, subject, te_id, date)
    lfp_data, lfp_metadata = load_preproc_lfp_data(preproc_dir, subject, te_id, date)
    samplerate = lfp_metadata['lfp_samplerate']

    event_codes = data['events']['code']
    event_times = data['events']['timestamp']

    trial_segments, trial_times = get_trial_segments(event_codes, event_times, 
                                                                  trial_start_codes, trial_end_codes)
    lfp_segments = np.array(get_data_segments(lfp_data, trial_times, samplerate), dtype='object')
    trial_segments = np.array(trial_segments, dtype='object')
    success_trials = [trial_filter(t) for t in trial_segments]
    
    return lfp_segments[success_trials], trial_segments[success_trials]


def get_lfp_aligned(preproc_dir, subject, te_id, date, trial_start_codes, trial_end_codes, 
                           time_before, time_after, trial_filter=lambda x:True):
    '''
    Loads lfp data (same length for each trial) from a preprocessed HDF file. Trials can
    be specified by numeric start and end codes. Trials can also be filtered so that only successful
    trials are included, for example. The filter is applied to numeric code segments for each trial. 

    Args:
        preproc_dir (str): base directory where the files live
        subject (str): Subject name
        te_id (int): Block number of Task entry object 
        date (str): Date of recording
        trial_start_codes (list): list of numeric codes representing the start of a trial
        trial_end_codes (list): list of numeric codes representing the end of a trial
        time_before (float): time before the trial start to include in the aligned lfp (in seconds)
        time_after (float): time after the trial end to include in the aligned lfp (in seconds)
        trial_filter (fn, optional): function mapping trial segments to boolean values. Any trials
            for which the filter returns False will not be included in the output
    
    Returns:
        (ntrials, nt, nch): aligned lfp data output from `func:aopy.preproc.trial_align_data`


    '''
    data, metadata = load_preproc_exp_data(preproc_dir, subject, te_id, date)
    lfp_data, lfp_metadata = load_preproc_lfp_data(preproc_dir, subject, te_id, date)
    samplerate = lfp_metadata['lfp_samplerate']

    event_codes = data['events']['code']
    event_times = data['events']['timestamp']

    trial_segments, trial_times = get_trial_segments(event_codes, event_times, 
                                                     trial_start_codes, trial_end_codes)
    trial_start_times = [t[0] for t in trial_times]
    assert len(trial_start_times) > 0, "No trials found"
    trial_aligned_data = trial_align_data(lfp_data, trial_start_times, time_before, time_after, samplerate) # (nt, nch, ntrial)
    success_trials = [trial_filter(t) for t in trial_segments]
    
    return trial_aligned_data[:,:,success_trials]

def get_ts_data_segment(preproc_dir, subject, te_id, date, trigger_time, time_before, time_after,
                       datatype='lfp'):
    '''
    Simple wrapper around get_tsdata_segment for lfp or broadband data.
    
    Args:
        preproc_dir (str): base directory where the files live
        subject (str): Subject name
        te_id (int): Block number of Task entry object 
        date (str): Date of recording
        trigger_time (float): time (in seconds) in the recording at which the desired segment starts
        time_before (float): time (in seconds) to include before the trigger times
        time_after (float): time (in seconds) to include after the trigger times
        datatype (str, optional): choice of 'lfp' or 'broadband' data to load. Defaults to 'lfp'.    

    Returns:
        tuple: tuple containing:
            | **segment (nt, nch):** data segment from the given preprocessed file
            | **samplerate (float):** sampling rate of the returned data
    '''
    if datatype == 'lfp':
        data_group='/'
        data_name='lfp_data'
        metadata_group='lfp_metadata'
        samplerate_key='lfp_samplerate'
    elif datatype == 'broadband':
        data_group='/'
        data_name='broadband_data'
        metadata_group='broadband_metadata'
        samplerate_key='samplerate'
    filename = get_preprocessed_filename(subject, te_id, date, datatype)
    preproc_dir = os.path.join(preproc_dir, subject)

    try:
        samplerate = load_hdf_data(preproc_dir, filename, samplerate_key, metadata_group)
        data = load_hdf_ts_segment(preproc_dir, filename, data_group, data_name, 
                                    samplerate, trigger_time, time_before, time_after)
    except FileNotFoundError as e:
        print(f"No data found in {preproc_dir} for subject {subject} on {date} ({te_id})")
        raise e

    return data, samplerate
    
def get_target_locations(preproc_dir, subject, te_id, date, target_indices):
    '''
    Loads the x,y,z location of targets in a preprocessed HDF file given by their index. Requires
    that the preprocessed `exp_data` includes a `trials` structured array containing `index` and 
    `target` fields (the default behavior of `:func:~aopy.preproc.proc_exp`)
    
    Args:
        preproc_dir (str): base directory where the files live
        subject (str): Subject name
        te_id (int): Block number of Task entry object 
        date (str): Date of recording
        target_indices (ntarg): a list of which targets to fetch
        
    Returns:
        ndarray: (ntarg x 3) array of coordinates of the given targets
    '''
    data, metadata = load_preproc_exp_data(preproc_dir, subject, te_id, date)
    try:
        trials = data['trials']
    except:
        trials = data['bmi3d_trials']
    locations = np.nan*np.zeros((len(target_indices), 3))
    for i in range(len(target_indices)):
        trial_idx = np.where(trials['index'] == target_indices[i])[0]
        if len(trial_idx) > 0:
            locations[i,:] = trials['target'][trial_idx[0]][[0,2,1]] # use x,y,z format
        else:
            raise ValueError(f"Target index {target_indices[i]} not found")
    return np.round(locations,4)

def get_trajectory_frequencies(preproc_dir, subject, te_id, date):
    # load task codes
    config_dir = files('aopy').joinpath('config')
    params_file = as_file(config_dir.joinpath('task_codes.yaml'))
    with params_file as f:
        task_codes = yaml_read(f)[0]

    # load preproc data
    data, metadata = load_preproc_exp_data(preproc_dir, subject, te_id, date)
    params = json.loads(metadata['sequence_params'])
    primes = np.asarray(list(sympy.primerange(0, sympy.prime(params['num_primes'])+1)))
    even_idx = np.arange(len(primes))[0::2]
    odd_idx = np.arange(len(primes))[1::2]
    base_period = 20

    # recreate random trial order of reference & disturbance frequencies
    np.random.seed(params['seed'])
    order = np.random.choice([0,1])
    if order == 0:
        trial_r_idx = np.array([even_idx, odd_idx]*params['ntrials'])
        trial_d_idx = np.array([odd_idx, even_idx]*params['ntrials'])
    elif order == 1:
        trial_r_idx = np.array([odd_idx, even_idx]*params['ntrials'])
        trial_d_idx = np.array([even_idx, odd_idx]*params['ntrials'])
        
    # get trajectory generator index used for each trial
    trial_start_codes = [task_codes['CENTER_TARGET_ON']]
    trial_end_codes = [task_codes['REWARD'], task_codes['OTHER_PENALTY'], 
                       task_codes['HOLD_PENALTY'], task_codes['TIMEOUT_PENALTY']] # using TRIAL_END may not pass assertion
    gen_trajectories, _ = get_kinematic_segments(preproc_dir, subject, te_id, date, 
                                                 trial_start_codes, trial_end_codes, datatype='gen_idx', 
                                                 samplerate=metadata['fps'], filter_kinematics=False)
    assert np.all([int(gen[0])==int(gen[-1]) for gen in gen_trajectories])
    gen_idx = [int(gen[0]) for gen in gen_trajectories]

    # use generator index to get reference & disturbance frequencies for each trial
    freq_r = primes[trial_r_idx[gen_idx]]/base_period
    freq_d = primes[trial_d_idx[gen_idx]]/base_period
    return freq_r, freq_d

def get_source_files(preproc_dir, subject, te_id, date):
    '''
    Retrieves the dictionary of source files from a preprocessed file

    Args:
        preproc_dir (str): base directory where the files live
        subject (str): Subject name
        te_id (int): Block number of Task entry object 
        date (str): Date of recording

    Returns:
        tuple: tuple containing:
            | ** files (dict):** dictionary of (source, filepath) files that are associated with the given experiment
            | ** data_dir (str):** directory where the source files were located
    '''
    exp_data, exp_metadata = load_preproc_exp_data(preproc_dir, subject, te_id, date)
    return exp_metadata['source_files'], exp_metadata['source_dir']

def tabulate_behavior_data(preproc_dir, subjects, ids, dates, trial_start_codes, 
                           trial_end_codes, reward_codes, penalty_codes, metadata=[],
                           df=None):
    '''
    Concatenate trials from across experiments. Experiments are given as lists of 
    subjects, task entry ids, and dates. Each list must be the same length. Trials 
    are defined by intervals between the given trial start and end codes. 

    Args:
        preproc_dir (str): base directory where the files live
        subjects (list of str): Subject name for each recording
        ids (list of int): Block number of Task entry object for each recording
        dates (list of str): Date for each recording
        trial_start_codes (list): list of numeric codes representing the start of a trial
        trial_end_codes (list): list of numeric codes representing the end of a trial
        reward_codes (list): list of numeric codes representing rewards
        penalty_codes (list): list of numeric codes representing penalties
        metadata (list, optional): list of metadata keys that should be included in the df
        df (DataFrame, optional): pandas DataFrame object to append. Defaults to None.

    Returns:
        pd.DataFrame: pandas DataFrame containing the concatenated trial data
    '''
    if df is None:
        df = pd.DataFrame()

    entries = list(zip(subjects, dates, ids))
    for subject, date, te in tqdm(entries): 

        # Load data from bmi3d hdf 
        try:
            exp_data, exp_metadata = load_preproc_exp_data(preproc_dir, subject, te, date)
        except:
            print(f"Entry {subject} {date} {te} could not be loaded.")
            traceback.print_exc()
            continue
        event_codes = exp_data['events']['code']
        event_times = exp_data['events']['timestamp']

        # Trial aligned event codes and event times
        tr_seg, tr_t = get_trial_segments_and_times(event_codes, event_times, trial_start_codes, trial_end_codes)
        reward = [np.any(np.isin(reward_codes, ec)) for ec in tr_seg]
        penalty = [np.any(np.isin(penalty_codes, ec)) for ec in tr_seg]
        
        # Build a dataframe for this task entry
        exp = {
            'subject': subject,
            'te_id': te, 
            'date': date, 
            'event_codes': tr_seg,
            'event_times': tr_t, 
            'reward': reward,
            'penalty': penalty,
        }

        # Add requested metadata
        for key in metadata:
            if key in exp_metadata:
                exp[key] = [exp_metadata[key] for _ in range(len(tr_seg))]
            else:
                exp[key] = None
                print(f"Entry {subject} {date} {te} does not have metadata {key}.")

        # Concatenate with existing dataframes
        df = pd.concat([df,pd.DataFrame(exp)], ignore_index=True)
    
    return df

def tabulate_behavior_data_center_out(preproc_dir, subjects, ids, dates, metadata=[], 
                                      df=None, include_center_target=True):
    '''
    Wrapper around tabulate_behavior_data() specifically for center-out experiments. 
    Makes use of the task codes saved in `/config/task_codes.yaml` to automatically 
    assign event codes for trial start, trial end, reward, penalty, and targets. 
    Trial start can optionally include the center target.

    Args:
        preproc_dir (str): base directory where the files live
        subjects (list of str): Subject name for each recording
        ids (list of int): Block number of Task entry object for each recording
        dates (list of str): Date for each recording
        metadata (list, optional): list of metadata keys that should be included in the df
        df (DataFrame, optional): pandas DataFrame object to append. Defaults to None.
        include_center_target (bool, optional): If True, trials begin after the cursor enters
            the center target. Otherwise trials begin after the go cue. Default True.

    Returns:
        pd.DataFrame: pandas DataFrame containing the concatenated trial data
    '''
    # Use default "trial" definition
    config_dir = files('aopy').joinpath('config')
    params_file = as_file(config_dir.joinpath('task_codes.yaml'))
    with params_file as f:
        task_codes = yaml_read(f)[0]
    trial_end_codes = [task_codes['REWARD'], task_codes['TRIAL_END']]
    reward_codes = [task_codes['REWARD']]
    
    if include_center_target:
        trial_start_codes = [task_codes['CURSOR_ENTER_CENTER_TARGET']]
        penalty_codes = [task_codes['HOLD_PENALTY'], task_codes['TIMEOUT_PENALTY']]
        target_codes = [task_codes['CENTER_TARGET_ON']] + task_codes['PERIPHERAL_TARGET_ON']
    else:
        trial_start_codes = [task_codes['CENTER_TARGET_OFF']]
        penalty_codes = [task_codes['TIMEOUT_PENALTY']]
        target_codes = [task_codes['CURSOR_ENTER_CENTER_TARGET']] + task_codes['CURSOR_ENTER_PERIPHERAL_TARGET'] 
    
    # Concatenate base trial data
    new_df = tabulate_behavior_data(
        preproc_dir, subjects, ids, dates, trial_start_codes, trial_end_codes, 
        reward_codes, penalty_codes, metadata, df=None)
    
    # Add target info
    target_idx = [
        code[np.isin(code, target_codes)][0] - target_codes[0] 
        if np.sum(np.isin(code, target_codes)) == 1 else 0 
        for code 
        in new_df['event_codes']
    ]
    target_location = [
        np.squeeze(get_target_locations(preproc_dir, s, te, d, [t_idx]))
        for s, te, d, t_idx 
        in zip(new_df['subject'], new_df['te_id'], new_df['date'], target_idx)
    ]
    new_df['target_idx'] = target_idx
    new_df['target_location'] = target_location

    df = pd.concat([df, new_df], ignore_index=True)
    return df

def tabulate_behavior_data_tracking_task(preproc_dir, subjects, ids, dates, metadata=[], 
                                      df=None, include_before_initiation=False, include_ramps=False):
    '''
    Wrapper around tabulate_behavior_data() specifically for tracking task experiments. 
    Makes use of the task codes saved in `/config/task_codes.yaml` to automatically 
    assign event codes for trial start, trial end, reward, penalty. 
    Trial start can optionally include the time before trial initiation (i.e. hold).
    
    Args:
        preproc_dir (str): base directory where the files live
        subjects (list of str): Subject name for each recording
        ids (list of int): Block number of Task entry object for each recording
        dates (list of str): Date for each recording
        metadata (list, optional): list of metadata keys that should be included in the df
        df (DataFrame, optional): pandas DataFrame object to append. Defaults to None.
        include_before_initiation (bool, optional): If True, trials begin as soon as center target 
            and trajectory appear. Otherwise trials begin once hold is initiated. Default False.
        include_ramps (bool, optional): If True, trajectory_times correspond the start and end of 
            the trajectory including the ramp up and down. Otherwise trajectory_times excludes 
            ramp periods. Default False.

    Returns:
        pd.DataFrame: pandas DataFrame containing the concatenated trial data
    '''
    # Use default "trial" definition
    config_dir = files('aopy').joinpath('config')
    params_file = as_file(config_dir.joinpath('task_codes.yaml'))
    with params_file as f:
        task_codes = yaml_read(f)[0]
    trial_start_codes = [task_codes['CENTER_TARGET_ON']]
    trial_end_codes = [task_codes['TRIAL_END']]
    reward_codes = [task_codes['REWARD']]
    penalty_codes = [task_codes['TIMEOUT_PENALTY'], task_codes['HOLD_PENALTY'], task_codes['OTHER_PENALTY']]
    
    # Concatenate base trial data
    if 'sequence_params' not in metadata:
        metadata.append('sequence_params')
    new_df = tabulate_behavior_data(
        preproc_dir, subjects, ids, dates, trial_start_codes, trial_end_codes, 
        reward_codes, penalty_codes, metadata, df=None)
    
    # Add freq_r, freq_d
    
    # # Add trajectory timing info
    # trajectory_times = [
    #     [new_df.iloc[i]['event_times'][np.where(code==task_codes['CURSOR_ENTER_TARGET'])[0][0]], new_df.iloc[i]['event_times'][-1]] # HOLD complete, REWARD/OTHER_PENALTY
    #     if task_codes['CURSOR_ENTER_TARGET'] in code else [np.nan, np.nan]
    #     for i,code
    #     in enumerate(new_df['event_codes'])
    # ]
    # if not include_ramps:
    #     ramp = [
    #         json.loads(params)['ramp']
    #         if 'ramp' in json.loads(params) else 0
    #         for params
    #         in new_df['sequence_params']
    #     ]
    #     ramp_down = [
    #         json.loads(params)['ramp_down']
    #         if 'ramp_down' in json.loads(params) else 0
    #         for params
    #         in new_df['sequence_params']
    #     ]
    #     trajectory_times = [
    #         [times[0]+ramp[i], times[1]-ramp_down[i]]
    #         if new_df.iloc[i]['reward'] else [times[0]+ramp[i], times[1]]
    #         for i,times 
    #         in enumerate(trajectory_times)
    #     ]
    # new_df['trajectory_times'] = trajectory_times

    df = pd.concat([df, new_df], ignore_index=True)
    return df

# def function(event_codes, event_times, include_ramp=False)
# get shorter trial segment based on no ramp, ramp

def tabulate_kinematic_data(preproc_dir, subjects, te_ids, dates, start_times, end_times, 
                            samplerate=1000, preproc=None, datatype='cursor'):
    '''
    Grab kinematics data from trials across arbitrary preprocessed files.

    Args:
        preproc_dir (str): base directory where the files live
        subjects (list of str): Subject name for each recording
        ids (list of int): Block number of Task entry object for each recording
        dates (list of str): Date for each recording
        start_times (list of float): times in the recording at which the desired segments starts
        end_times (list of float): times in the recording at which the desired segments ends
        samplerate (float, optional): optionally choose the samplerate of the data in Hz. Default 1000.
        preproc (fn, optional): function mapping (position, fs) data to (kinematics, fs_new). For example,
            a smoothing function or an estimate of velocity from position
        datatype (str, optional): type of kinematics to tabulate. Defaults to 'cursor'.    

    Returns:
        (ntrial,): list of tensors of (nt, nch) kinematics from each trial
    '''

    assert len(subjects) == len(te_ids) == len(dates) == len(start_times) == len(end_times)

    segments = [get_kinematic_segment(preproc_dir, s, t, d, ts, te, samplerate, preproc, datatype)[0] 
                for s, t, d, ts, te in zip(subjects, te_ids, dates, start_times, end_times)]
    trajectories = np.array(segments, dtype='object')
    return trajectories

def tabulate_ts_data(preproc_dir, subjects, te_ids, dates, trigger_times, time_before, time_after, 
                     datatype='lfp'):
    '''
    Grab timeseries data from trials across arbitrary preprocessed files.
    
    Args:
        preproc_dir (str): base directory where the files live
        subjects (list of str): Subject name for each recording
        ids (list of int): Block number of Task entry object for each recording
        dates (list of str): Date for each recording
        trigger_times (list of float): times in the recording at which the desired segments starts
        time_before (float): time (in seconds) to include before the trigger times
        time_after (float): time (in seconds) to include after the trigger times
        samplerate (float, optional): optionally choose the samplerate of the data in Hz. Default 1000.
        preproc (fn, optional): function mapping (position, fs) data to (kinematics, fs_new). For example,
            a smoothing function or an estimate of velocity from position
        datatype (str, optional): choice of 'lfp' or 'broadband' data to load. Defaults to 'lfp'.    
        
    Returns:
        tuple: tuple containing:
            | **data (nt, nch, ntr):** tensor of data from each channel and trial
            | **samplerate (float):** sampling rate of the data
    '''

    assert len(subjects) == len(te_ids) == len(dates) == len(trigger_times)
    
    # Get the first segment
    segment_1, samplerate = get_ts_data_segment(
        preproc_dir, subjects[0], te_ids[0], dates[0], trigger_times[0], 
        time_before, time_after, datatype=datatype
    )
        
    # Construct the tensor using the first segment as a template
    if segment_1.ndim == 1:
        segment_1 = np.expand_dims(segment_1, 1)
    nt, nch = segment_1.shape
    segments = np.zeros((nt, nch, len(trigger_times)), like=segment_1)
    segments[:,:,0] = segment_1
    
    # Add the remaining segments
    idx = 1
    for s, t, d, tr in list(zip(subjects, te_ids, dates, trigger_times))[1:]:
        segments[:,:,idx] = get_ts_data_segment(preproc_dir, s, t, d, tr, 
                                      time_before, time_after, datatype=datatype)[0]
        idx += 1
        
    return segments, samplerate<|MERGE_RESOLUTION|>--- conflicted
+++ resolved
@@ -388,9 +388,6 @@
 #####################
 # Preprocessed data #
 #####################
-<<<<<<< HEAD
-def get_interp_kinematics(exp_data, datatype='cursor', samplerate=1000, filter_kinematics=True):
-=======
 def _get_target_events(exp_data, exp_metadata):
     '''
     For target acquisition tasks, get an (n_event, n_target) array encoding the position
@@ -441,8 +438,7 @@
         
     return np.array(target_events).transpose(1,0,2)
 
-def get_interp_kinematics(exp_data, exp_metadata, datatype='cursor', samplerate=1000):
->>>>>>> b6f177eb
+def get_interp_kinematics(exp_data, datatype='cursor', samplerate=1000, filter_kinematics=True):
     '''
     Gets interpolated and filtered kinematic data from preprocessed experiment 
     data to the desired sampling rate. Cursor kinematics are returned in 
@@ -513,6 +509,7 @@
         data_cycles = _get_target_events(exp_data, exp_metadata)
         clock = exp_data['events']['timestamp']
         kwargs['remove_nan'] = False # In this case we need to keep NaN values.
+        filter_kinematics = False
     elif datatype in exp_data['task'].dtype.names:
         data_cycles = exp_data['task'][datatype]
         clock = exp_data['clock']['timestamp_sync']
@@ -521,13 +518,8 @@
     
     # Interpolate
     data_time = sample_timestamped_data(data_cycles, clock, samplerate, 
-<<<<<<< HEAD
-                                        upsamplerate=10000, append_time=10)
+                                        upsamplerate=10000, append_time=10, **kwargs)
     if filter_kinematics:
-=======
-                                        upsamplerate=10000, append_time=10, **kwargs)
-    if 'remove_nan' not in kwargs:
->>>>>>> b6f177eb
         data_time = precondition.filter_kinematics(data_time, samplerate)
     return data_time
 
@@ -589,11 +581,7 @@
         raw_kinematics, _ = interp_timestamps2timeseries(time, eye_data, samplerate)
     else:
         raw_kinematics = get_interp_kinematics(
-<<<<<<< HEAD
             data, datatype, samplerate=samplerate, filter_kinematics=filter_kinematics
-=======
-            data, metadata, datatype, samplerate=samplerate
->>>>>>> b6f177eb
         )
 
     time = np.arange(len(raw_kinematics))/samplerate
