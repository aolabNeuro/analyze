--- conflicted
+++ resolved
@@ -2,10 +2,7 @@
 from functools import lru_cache
 import traceback
 import warnings
-<<<<<<< HEAD
 from matplotlib import pyplot as plt
-=======
->>>>>>> 992e113e
 import os
 
 import numpy as np
@@ -14,18 +11,6 @@
 import pandas as pd
 import json
 from tqdm.auto import tqdm
-<<<<<<< HEAD
-from importlib.resources import files, as_file
-import datetime
-
-from .. import precondition
-from .. import preproc
-
-from ..preproc.base import get_data_segment, get_data_segments, get_trial_segments, get_trial_segments_and_times, interp_timestamps2timeseries, sample_timestamped_data, trial_align_data
-from ..whitematter import ChunkedStream, Dataset
-from ..utils import derivative, get_pulse_edge_times, compute_pulse_duty_cycles, convert_digital_to_channels, detect_edges
-from ..data import load_preproc_exp_data, load_preproc_eye_data, load_preproc_lfp_data, yaml_read, get_preprocessed_filename, load_hdf_data, load_hdf_ts_segment
-=======
 from scipy import interpolate
 if sys.version_info >= (3,9):
     from importlib.resources import files, as_file
@@ -39,7 +24,6 @@
 from ..whitematter import ChunkedStream, Dataset
 from ..utils import derivative, get_pulse_edge_times, compute_pulse_duty_cycles, convert_digital_to_channels, detect_edges
 from .base import load_preproc_exp_data, load_preproc_eye_data, load_preproc_lfp_data, yaml_read, get_preprocessed_filename, load_hdf_data, load_hdf_ts_segment
->>>>>>> 992e113e
 
 ############
 # Raw data #
@@ -1123,8 +1107,6 @@
         idx += 1
         
     return segments, samplerate
-<<<<<<< HEAD
-
 
 def tabulate_stim_data(preproc_dir, subjects, ids, dates, debug=True, df=None, **kwargs):
     '''
@@ -1196,7 +1178,6 @@
         df = pd.concat([df,pd.DataFrame(exp)], ignore_index=True)
     
     return df
-=======
         
 def load_bmi3d_task_codes(filename='task_codes.yaml'):
     '''
@@ -1212,5 +1193,4 @@
     params_file = as_file(config_dir.joinpath(filename))
     with params_file as f:
         task_codes = yaml_read(f)[0]
-    return task_codes
->>>>>>> 992e113e
+    return task_codes