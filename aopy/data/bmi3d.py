--- conflicted
+++ resolved
@@ -14,17 +14,12 @@
 import tables
 import pandas as pd
 from tqdm.auto import tqdm
-<<<<<<< HEAD
-from importlib.resources import files, as_file
 from scipy import interpolate
-=======
-
-# importlib_resources is a backport of importlib.resources from Python 3.9
+
 if sys.version_info >= (3,9):
     from importlib.resources import files, as_file
 else:
     from importlib_resources import files, as_file
->>>>>>> e2f788f1
 
 ############
 # Raw data #
