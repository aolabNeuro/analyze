--- conflicted
+++ resolved
@@ -250,11 +250,7 @@
         # Append the broadband metadata to the file
         save_hdf(result_dir, result_filename, metadata, "/broadband_metadata", append=True)
 
-<<<<<<< HEAD
-def proc_lfp(data_dir, files, result_dir, result_filename, overwrite=False, batchsize=1., filter_kwargs={}):
-=======
-def proc_lfp(data_dir, files, result_dir, result_filename, overwrite=False, filter_kwargs={}):
->>>>>>> 95657042
+def proc_lfp(data_dir, files, result_dir, result_filename, overwrite=False, max_memory_gb=1., filter_kwargs={}):
     '''
     Process lfp data:
         Loads 'ecube' headstage data and metadata
@@ -287,7 +283,7 @@
         data_path = os.path.join(data_dir, files['ecube'])
         metadata = load_ecube_metadata(data_path, 'Headstages')
         samplerate = metadata['samplerate']
-        chunksize = int(batchsize * samplerate)
+        chunksize = int(max_memory_gb * 1e9 / np.dtype(dtype).itemsize / metadata['n_channels'])
         lfp_samplerate = filter_kwargs.pop('lfp_samplerate', 1000)
         downsample_factor = int(samplerate/lfp_samplerate)
         lfp_samples = np.ceil(metadata['n_samples']/downsample_factor)
