# bmi3d.py
# Code for parsing and preparing data from BMI3D

import warnings
import numpy as np
import numpy.lib.recfunctions as rfn
import os

from .. import precondition
from .. import data as aodata
from .. import utils
from ..postproc import get_source_files
from ..utils import detect_edges
from .base import get_measured_clock_timestamps, find_measured_event_times, validate_measurements, interp_timestamps2timeseries

def decode_event(dictionary, value):
    '''
    Decode a integer event code into a event name and data

    Args:
        dictionary (dict): dictionary of (event_name, event_code) event definitions
        value (int): number to decode

    Returns:
        tuple: 2-tuple containing (event_name, data) for the given value
    '''

    # Sort the dictionary in order of value
    ordered_list = sorted(dictionary.items(), key=lambda x: x[1])

    # Find a matching event (greatest value that is lower than the given value)
    for i, event in enumerate(ordered_list[1:]):
        if value < event[1]:
            event_name = ordered_list[i][0]
            event_data = value - ordered_list[i][1]
            return event_name, event_data

     # Check last value
    if value == ordered_list[-1][1]:
        return ordered_list[-1][0], 0

    # Return none if no matching events
    return None

def decode_events(dictionary, values):
    '''
    Decode a list of integer event code into a event names and data

    Args:
        dictionary (dict): dictionary of (event_name, event_code) event definitions
        values (n_values): list of integer numbers to decode

    Returns:
        tuple: 2-tuple containing (event_names, data) for the given values
    '''
    tuples = [decode_event(dictionary, value) for value in values]
    return list(zip(*tuples))

def parse_bmi3d(data_dir, files):
    '''
    Wrapper around version-specific bmi3d parsers

    Args:
        data_dir (str): where to look for the data
        files (dict): dictionary of files for this experiment
    
    Returns:
        tuple: tuple containing:
            | **data (dict):** bmi3d data
            | **metadata (dict):** bmi3d metadata
    '''
    # Check that there is hdf data in files
    if not 'hdf' in files:
        raise ValueError('Cannot parse nonexistent data!')

    # Load bmi3d data to see which sync protocol is used
    try:
        events, event_metadata = aodata.load_bmi3d_hdf_table(data_dir, files['hdf'], 'sync_events')
        sync_version = event_metadata['sync_protocol_version']
    except:
        sync_version = -1

    # Pass files onto the appropriate parser
    if sync_version <= 0:
        data, metadata = _parse_bmi3d_v0(data_dir, files)
        metadata['bmi3d_parser'] = 0
        metadata['sync_protocol_version'] = sync_version

    elif sync_version < 12:
        data, metadata = _parse_bmi3d_v1(data_dir, files)
        metadata['bmi3d_parser'] = 1
    else:
        print("Warning: this bmi3d sync version is untested!")
        data, metadata = _parse_bmi3d_v1(data_dir, files)
        metadata['bmi3d_parser'] = 1

    # Standardize the parsed variable names and perform some error checking
    metadata['bmi3d_source'] = os.path.join(data_dir, files['hdf'])
    return _prepare_bmi3d_v1(data, metadata)

def _parse_bmi3d_v0(data_dir, files):
    '''
    Simple parser for BMI3D data. Ignores eCube data.

    Args:
        data_dir (str): where to look for the data
        files (dict): dictionary of files for this experiment
    
    Returns:
        tuple: tuple containing:
            | **data (dict):** bmi3d data
            | **metadata (dict):** bmi3d metadata
    '''
    bmi3d_hdf_filename = files['hdf']
    bmi3d_hdf_full_filename = os.path.join(data_dir, bmi3d_hdf_filename)
    metadata = {}

    # Load bmi3d data
    bmi3d_task, bmi3d_task_metadata = aodata.load_bmi3d_hdf_table(data_dir, bmi3d_hdf_filename, 'task')
    bmi3d_root_metadata = aodata.load_bmi3d_root_metadata(data_dir, bmi3d_hdf_filename)

    # Copy metadata
    metadata.update(bmi3d_task_metadata)
    metadata.update(bmi3d_root_metadata)
    metadata.update({
        'source_dir': data_dir,
        'source_files': files,
    }) 

    # Put data into dictionary
    bmi3d_data = dict(
        bmi3d_task=bmi3d_task,
    )

    # Some data/metadata isn't always present
    if aodata.is_table_in_hdf('sync_events', bmi3d_hdf_full_filename):
        bmi3d_events, bmi3d_event_metadata = aodata.load_bmi3d_hdf_table(data_dir, bmi3d_hdf_filename, 'sync_events')
        metadata.update(bmi3d_event_metadata)
        bmi3d_data['bmi3d_events'] = bmi3d_events
    if aodata.is_table_in_hdf('clda', bmi3d_hdf_full_filename): 
        bmi3d_clda, bmi3d_clda_meta = aodata.load_bmi3d_hdf_table(data_dir, bmi3d_hdf_filename, 'clda')
        metadata.update(bmi3d_clda_meta)
        bmi3d_data['bmi3d_clda'] = bmi3d_clda
    if aodata.is_table_in_hdf('task_msgs', bmi3d_hdf_full_filename): 
        bmi3d_state, _ = aodata.load_bmi3d_hdf_table(data_dir, bmi3d_hdf_filename, 'task_msgs')
        bmi3d_data['bmi3d_state'] = bmi3d_state
    if aodata.is_table_in_hdf('trials', bmi3d_hdf_full_filename): 
        bmi3d_trials, _ = aodata.load_bmi3d_hdf_table(data_dir, bmi3d_hdf_filename, 'trials')
        bmi3d_data['bmi3d_trials'] = bmi3d_trials
    if aodata.is_table_in_hdf('sync_clock', bmi3d_hdf_full_filename): 
        bmi3d_clock, _ = aodata.load_bmi3d_hdf_table(data_dir, bmi3d_hdf_filename, 'sync_clock') # there isn't any clock metadata
    else:
        # Estimate timestamps
        bmi3d_cycles = np.arange(len(bmi3d_task))
        bmi3d_timestamps = bmi3d_cycles/bmi3d_task_metadata['fps']
        bmi3d_clock = np.empty((len(bmi3d_task),), dtype=[('time', 'u8'), ('timestamp', 'f8')])
        bmi3d_clock['time'] = bmi3d_cycles
        bmi3d_clock['timestamp'] = bmi3d_timestamps
    bmi3d_data['bmi3d_clock'] = bmi3d_clock

    return bmi3d_data, metadata

def _parse_bmi3d_v1(data_dir, files):
    '''
    Parser for BMI3D data which incorporates ecube data. Only compatible with sync versions > 0

    Args:
        data_dir (str): where to look for the data
        files (dict): dictionary of files for this experiment
    
    Returns:
        tuple: tuple containing:
            | **data_dict (dict):** bmi3d data
            | **metadata_dict (dict):** bmi3d metadata
    '''

    # Start by loading bmi3d data using the v0 parser
    data_dict, metadata_dict = _parse_bmi3d_v0(data_dir, files)

    if 'ecube' in files:
        ecube_filename = files['ecube']
    
        # Load ecube digital data to find the strobe and events from bmi3d
        digital_data, metadata = aodata.load_ecube_digital(data_dir, ecube_filename)
        digital_samplerate = metadata['samplerate']

        # Load ecube analog data
        ecube_analog, metadata = aodata.load_ecube_analog(data_dir, ecube_filename)
        analog_samplerate = metadata['samplerate']

        # Mask and detect BMI3D computer events from ecube
        event_bit_mask = utils.convert_channels_to_mask(metadata_dict['event_sync_dch']) # 0xff0000
        ecube_sync_data = utils.mask_and_shift(digital_data, event_bit_mask)
        ecube_sync_timestamps, ecube_sync_events = utils.detect_edges(ecube_sync_data, digital_samplerate, rising=True, falling=False)
        sync_event_names, sync_event_data = decode_events(metadata_dict['event_sync_dict'], ecube_sync_events)
        sync_events = np.empty((len(ecube_sync_timestamps),), dtype=[('timestamp', 'f8'), ('code', 'u1'), ('event', 'S32'), ('data', 'u4')])
        sync_events['timestamp'] = ecube_sync_timestamps
        sync_events['code'] = ecube_sync_events
        sync_events['event'] = sync_event_names
        sync_events['data'] = sync_event_data
        if metadata_dict['sync_protocol_version'] < 3:
            clock_sync_bit_mask = 0x1000000 # wrong in 1 and 2
        else:
            clock_sync_bit_mask = utils.convert_channels_to_mask(metadata_dict['screen_sync_dch']) 
        clock_sync_data = utils.mask_and_shift(digital_data, clock_sync_bit_mask)
        clock_sync_timestamps, _ = utils.detect_edges(clock_sync_data, digital_samplerate, rising=True, falling=False)
        sync_clock = np.empty((len(clock_sync_timestamps),), dtype=[('timestamp', 'f8')])
        sync_clock['timestamp'] = clock_sync_timestamps

        # Mask and detect screen sensor events (A5 and D5)
        clock_measure_bit_mask = utils.convert_channels_to_mask(metadata_dict['screen_measure_dch']) # 1 << 5
        clock_measure_data_online = utils.mask_and_shift(digital_data, clock_measure_bit_mask)
        clock_measure_timestamps_online, clock_measure_values_online = utils.detect_edges(clock_measure_data_online, digital_samplerate, rising=True, falling=True)
        measure_clock_online = np.empty((len(clock_measure_timestamps_online),), dtype=[('timestamp', 'f8'), ('value', 'f8')])
        measure_clock_online['timestamp'] = clock_measure_timestamps_online
        measure_clock_online['value'] = clock_measure_values_online
        clock_measure_analog = ecube_analog[:, metadata_dict['screen_measure_ach']] # 5
        clock_measure_digitized = utils.convert_analog_to_digital(clock_measure_analog, thresh=0.5)
        clock_measure_timestamps_offline, clock_measure_values_offline = utils.detect_edges(clock_measure_digitized, analog_samplerate, rising=True, falling=True)
        measure_clock_offline = np.empty((len(clock_measure_timestamps_offline),), dtype=[('timestamp', 'f8'), ('value', 'f8')])
        measure_clock_offline['timestamp'] = clock_measure_timestamps_offline
        measure_clock_offline['value'] = clock_measure_values_offline

        # And reward system (A0)
        reward_system_analog = ecube_analog[:, metadata_dict['reward_measure_ach']] # 0
        reward_system_digitized = utils.convert_analog_to_digital(reward_system_analog)
        reward_system_timestamps, reward_system_values = utils.detect_edges(reward_system_digitized, analog_samplerate, rising=True, falling=True)
        reward_system = np.empty((len(reward_system_timestamps),), dtype=[('timestamp', 'f8'), ('state', '?')])
        reward_system['timestamp'] = reward_system_timestamps
        reward_system['state'] = reward_system_values

        # Wrap everything up
        data_dict.update({
            'sync_events': sync_events,
            'sync_clock': sync_clock,
            'measure_clock_online': measure_clock_online,
            'measure_clock_offline': measure_clock_offline,
            'reward_system': reward_system,
        })    

        # Analog cursor out (A3, A4) since version 11
        if 'cursor_x_ach' in metadata_dict and 'cursor_z_ach' in metadata_dict:
            cursor_analog = ecube_analog[:, [metadata_dict['cursor_x_ach'], metadata_dict['cursor_z_ach']]]
            max_voltage = 3.34 # using teensy 3.6
            cursor_analog_cm = ((cursor_analog * metadata['voltsperbit']) - max_voltage/2) / metadata_dict['cursor_out_gain']
            filt_out, freq = precondition.butterworth_filter_data(cursor_analog_cm, analog_samplerate, [metadata_dict['fps']], filter_type='lowpass', order=3)
            cursor_analog_cm_filt = filt_out[0]
            data_dict.update({
                'cursor_analog_volts': cursor_analog,
                'cursor_analog_cm': cursor_analog_cm,
                'cursor_analog_cm_filt': cursor_analog_cm_filt,
            })
            metadata_dict['cursor_analog_samplerate'] = analog_samplerate

        metadata_dict.update({
            'digital_samplerate': digital_samplerate,
            'analog_samplerate': analog_samplerate,
            'analog_voltsperbit': metadata['voltsperbit']
        })

        # Laser sensor (A2)
        if 'qwalor_sensor_ach' in metadata_dict:
<<<<<<< HEAD
            data_path = os.path.join(data_dir, files['ecube'])
=======
>>>>>>> a8c9ad5a
            laser_sensor_data = ecube_analog[:, metadata_dict['qwalor_sensor_ach']]
            data_dict['laser_sensor'] = laser_sensor_data

    return data_dict, metadata_dict

def _prepare_bmi3d_v1(data, metadata):
    '''
    Organizes the bmi3d data and metadata and computes some automatic conversions. Corrects for
    unreliable sync clock signal, finds measured timestamps, and pads the clock for versions
    with a sync period at the beginning of the experiment.

    Args:
        data (dict): bmi3d data
        metadata (dict): bmi3d metadata

    Returns:
        tuple: tuple containing:
            | **data (dict):** prepared bmi3d data
            | **metadata (dict):** prepared bmi3d metadata
    '''
    # Must be present: clock, task
    internal_clock = data['bmi3d_clock']
    task = data['bmi3d_task']

    # Estimate display latency
    if 'sync_clock' in data and 'measure_clock_offline' in data and len(data['sync_clock']) > 0:

        # Estimate the latency based on the "sync" state at the beginning of the experiment
        sync_impulse = data['sync_clock']['timestamp'][1:3]
        measure_impulse = get_measured_clock_timestamps(sync_impulse, data['measure_clock_offline']['timestamp'],
            latency_estimate=0.01, search_radius=0.1)
        if np.count_nonzero(np.isnan(measure_impulse)) > 0:
            warnings.warn("Warning: sync failed. Using latency estimate 0.01")
            measure_latency_estimate = 0.01
        else:
            measure_latency_estimate = np.mean(measure_impulse - sync_impulse)
            print("Sync latency estimate: {:.4f} s".format(measure_latency_estimate))
    else:
        measure_latency_estimate = 0.01 # Guess 10 ms
    metadata['measure_latency_estimate'] = measure_latency_estimate

    # Correct the clock
    corrected_clock = internal_clock.copy()
    corrected_clock = rfn.append_fields(corrected_clock, 'timestamp_bmi3d', corrected_clock['timestamp'], dtypes='f8')
    approx_clock = corrected_clock['timestamp']
    valid_clock_cycles = len(corrected_clock)

    # 1. Digital clock from BMI3D via NI DIO card
    sync_search_radius = 1.5/metadata['fps']
    if 'sync_clock' in data and len(data['sync_clock']) > 0:
        sync_clock = data['sync_clock']
        if len(sync_clock) == 0:
            warnings.warn("Warning: no clock timestamps on the eCube. Maybe something was unplugged?")
            print("Using internal clock timestamps")
        elif len(sync_clock) < len(internal_clock):
            warnings.warn("Warning: length of clock timestamps on eCube ({}) doesn't match bmi3d record ({})".format(len(sync_clock), len(internal_clock)))
            valid_clock_cycles = len(sync_clock)
        elif len(sync_clock) > len(internal_clock):
            raise RuntimeError("Extra timestamps detected, something has gone horribly wrong.")

        # Adjust the internal clock so that it starts at the same time as the sync clock
        approx_clock = corrected_clock['timestamp'] + sync_clock['timestamp'][0] - corrected_clock['timestamp'][0]

        # Find sync clock pulses that match up to the expected internal clock timestamps within 1 radius
        timestamp_sync = get_measured_clock_timestamps(
            approx_clock, sync_clock['timestamp'], 0, sync_search_radius) # assume no latency between bmi3d and ecube via nidaq
        nanmask = np.isnan(timestamp_sync)
        # print(f"this many are NaN: {np.count_nonzero(nanmask)} out of {len(timestamp_sync)}")
        timestamp_sync[nanmask] = approx_clock[nanmask] # if nothing, then use the approximated value
        corrected_clock = rfn.append_fields(corrected_clock, 'timestamp_sync', timestamp_sync, dtypes='f8')
    else:
        warnings.warn("Warning: no sync clock connected! This will usually result in problems.")

    # 2. Screen photodiode measurements, digitized online by NXP microcontroller
    measure_search_radius = 1.5/metadata['fps']
    max_consecutive_missing_cycles = metadata['fps'] # maximum 1 second missing
    metadata['has_measured_timestamps'] = False
    if 'measure_clock_online' in data and len(data['measure_clock_online']) > 0:
        # Find the timestamps for each cycle of bmi3d's state machine from all the clock sources
        timestamp_measure_online = get_measured_clock_timestamps(
            approx_clock, data['measure_clock_online']['timestamp'], 
                measure_latency_estimate, measure_search_radius)
        corrected_clock = rfn.append_fields(corrected_clock, 'timestamp_measure_online', timestamp_measure_online, dtypes='f8')

        # If there are few missing measurements, include this in the data
        metadata['latency_measured'] = np.nanmean(timestamp_measure_online - approx_clock)
        metadata['n_missing_markers'] = np.count_nonzero(np.isnan(timestamp_measure_online[:valid_clock_cycles]))
        n_consecutive_missing_cycles = utils.max_repeated_nans(timestamp_measure_online[:valid_clock_cycles])
        if n_consecutive_missing_cycles < max_consecutive_missing_cycles:
            metadata['has_measured_timestamps'] = True
            corrected_clock['timestamp_measure_online'] = timestamp_measure_online
        else:
            warnings.warn(f"Digital screen sensor missing too many markers ({n_consecutive_missing_cycles}/{max_consecutive_missing_cycles}). Ignoring")

    # 3. Screen photodiode measurements, raw voltage digitized offline
    if 'measure_clock_offline' in data and len(data['measure_clock_offline']) > 0:
        timestamp_measure_offline = get_measured_clock_timestamps(
            approx_clock, data['measure_clock_offline']['timestamp'], 
                measure_latency_estimate, measure_search_radius)
        corrected_clock = rfn.append_fields(corrected_clock, 'timestamp_measure_offline', timestamp_measure_offline, dtypes='f8')
        
        # If there are few missing measurements, include this as the default `timestamp`
        metadata['latency_measured'] = np.nanmean(timestamp_measure_offline - approx_clock)
        metadata['n_missing_markers'] = np.count_nonzero(np.isnan(timestamp_measure_offline[:valid_clock_cycles]))
        n_consecutive_missing_cycles = utils.max_repeated_nans(timestamp_measure_offline[:valid_clock_cycles])
        if n_consecutive_missing_cycles < max_consecutive_missing_cycles:
            corrected_clock['timestamp_measure_offline'] = timestamp_measure_offline
            metadata['has_measured_timestamps'] = True
        else:
            warnings.warn(f"Analog screen sensor missing too many markers ({n_consecutive_missing_cycles}/{max_consecutive_missing_cycles}). Ignoring")

    # Trim / pad the clock
    n_cycles = int(corrected_clock['time'][-1])
    if metadata['sync_protocol_version'] >= 3 and metadata['sync_protocol_version'] < 6:

        # Due to the "sync" state at the beginning of the experiment, we need 
        # to add some (meaningless) cycles to the beginning of the clock
        state_log = data['bmi3d_state']
        n_sync_cycles = state_log['time'][1] # 120, approximately
        n_sync_clocks = np.count_nonzero(corrected_clock['time'] < n_sync_cycles)

        padded_clock = np.zeros((n_cycles,), dtype=corrected_clock.dtype)
        padded_clock[n_sync_cycles:] = corrected_clock[n_sync_clocks:]
        padded_clock['time'][:n_sync_cycles] = range(n_sync_cycles)
        corrected_clock = padded_clock

    # By default use the internal events if they exist
    corrected_events = None
    if 'bmi3d_events' in data:
        corrected_events = data['bmi3d_events']

    # But use the sync events if they exist and are valid
    if 'sync_events' in data and len(data['sync_events']) > 0:
        if not np.array_equal(data['sync_events']['code'], corrected_events['code']):
            warnings.warn("sync events don't match bmi3d events. This will probably cause problems.")
        corrected_events = data['sync_events']
    else:
        warnings.warn("No sync events present, using bmi3d events instead")

    # Also put some information about the reward system
    if 'reward_system' in data and 'reward_system' in metadata['features']:
        metadata['has_reward_system'] = True
    else:
        metadata['has_reward_system'] = False

    # And interpolated cursor kinematics
    if 'timestamp_sync' in corrected_clock.dtype.names and isinstance(task, np.ndarray) and 'cursor' in task.dtype.names:
        cursor_data_cycles = task['cursor'][:,[0,2]] # cursor (x, z) position on each bmi3d cycle
        clock = corrected_clock['timestamp_sync']
        assert cursor_data_cycles.shape[0] == len(clock), f"Cursor data and clock should have the same number of cycles ({cursor_data_cycles.shape[0]} vs {len(clock)})"
        cursor_samplerate = metadata['analog_samplerate']
        time = np.arange(int((clock[-1] + 10)*metadata['analog_samplerate']))/cursor_samplerate
        cursor_data_time, _ = interp_timestamps2timeseries(clock, cursor_data_cycles, sampling_points=time, interp_kind='linear')
        data['cursor_interp'] = cursor_data_time
        metadata['cursor_interp_samplerate'] = cursor_samplerate

    data.update({
        'task': task,
        'clock': corrected_clock,
        'events': corrected_events,
    })
    return data, metadata

def find_laser_stim_times(laser_event_times, laser_event_widths, laser_event_powers, sensor_data, samplerate, sensor_voltsperbit, 
                          thr_volts=0.005, ds_fs=5000, search_radius=0.015, thr_width=0.001, thr_power=0.05):
    '''
    Given expected laser timing and measured laser sensor data, find the measured timing and power that most likely
    corresponds to actual laser events. 

    See below, example aligned LFP during a saline test where the laser shines directly on an electrode.

    .. image:: _images/laser_aligned_lfp.png

    And the sensor voltage (10mV scale) aligned to the computed laser events.

    .. image:: _images/laser_aligned_sensor.png

    Args:
        laser_event_times (nevent): timestamps of when laser was supposed to fire
        laser_event_widths (nevent): supposed width of each laser event
        laser_event_powers (nevent): supposed power of each laser event
        sensor_data (nt): timeseries data from the laser sensor from the ecube analog port
        samplerate (float): sampling rate of the laser sensor data
        sensor_voltsperbit (float): volts per bit of the laser sensor data
        thr_volts (float, optional): threshold above which laser sensor data is counted. Defaults to 0.005.
        ds_fs (int, optional): downsampling rate, helps to smooth noise from the sensor. Defaults to 5000.
        search_radius (float, optional): time around the expected events to search for measured sensor readings. Defaults to 0.015.
        thr_width (float, optional): deviation in seconds from the expected widths above which the expected value will be used. Defaults to 0.001.
        thr_power (float, optional): threshold from the expected powers above which the expected value will be used. Defaults to 0.05.

    Returns:
        tuple: tuple containing:
            | **corrected_times (nevent):** corrected laser timings
            | **corrected_widths (nevent):** corrected laser widths
            | **corrected_powers (nevent):** corrected laser powers
<<<<<<< HEAD
=======
            | **times_not_found (nevent):** boolean array of times where no sensor measurement was found
            | **widths_above_thr (nevent):** boolean array of widths above the given threshold from the expected width
            | **powers_above_thr (nevent):** boolean array of powers above the given threshold from the expected power
>>>>>>> a8c9ad5a
    '''
    
    # Calculate timing using the laser sensor
    ds_data = precondition.downsample(sensor_data, samplerate, ds_fs)
    ds_data = ds_data - np.mean(ds_data)
    threshold = thr_volts/sensor_voltsperbit
    digital_data = ds_data > threshold
    times, values = detect_edges(digital_data, ds_fs)
    if len(times) == 0:
<<<<<<< HEAD
        raise ValueError("No laser events detected. Try raising the threshold")
=======
        raise ValueError("No laser events detected. Try lowering the threshold")
>>>>>>> a8c9ad5a
    rising = times[values == 1]
    falling = times[values == 0]
    laser_sensor_times = rising
    laser_sensor_widths = falling - rising
    laser_on_times = np.mean([rising, falling], axis=0)
    laser_on_samples = (laser_on_times * ds_fs).astype(int)
    laser_sensor_powers = (ds_data[laser_on_samples])*sensor_voltsperbit
    
    # Normalize sensor power to the highest power, then multiply by the highest trial power
    laser_sensor_powers /= np.max(laser_sensor_powers)
    laser_sensor_powers *= np.max(laser_event_powers)

    # Check that the sensor measurements make sense, otherwise return the sync event versions
    corrected_times, corrected_idx = find_measured_event_times(laser_event_times, laser_sensor_times, search_radius, return_idx=True)
    missing_times = np.isnan(corrected_times)
    if np.any(missing_times):
        warnings.warn(f"{np.count_nonzero(missing_times)} unmeasured laser timestamps")
        corrected_times[missing_times] = laser_event_times[missing_times]
    
<<<<<<< HEAD
    # Adjust the sensor measurements to remove any that were spurious
    valid_idx = corrected_idx[~np.isnan(corrected_idx)].astype(int)
=======
    # Adjust the sensor measurements to remove any that were missing
    times_not_found = np.isnan(corrected_idx)
    valid_idx = corrected_idx[~times_not_found].astype(int)
>>>>>>> a8c9ad5a
    adjusted_widths = corrected_idx.copy()
    adjusted_widths[~np.isnan(corrected_idx)] = laser_sensor_widths[valid_idx]
    adjusted_powers = corrected_idx.copy()
    adjusted_powers[~np.isnan(corrected_idx)] = laser_sensor_powers[valid_idx]

    # Correct the widths and powers with the given thresholds
<<<<<<< HEAD
    corrected_widths = validate_measurements(laser_event_widths, adjusted_widths, thr_width)
    corrected_powers = validate_measurements(laser_event_powers, adjusted_powers, thr_power)
    return corrected_times, corrected_widths, corrected_powers
=======
    corrected_widths, widths_above_thr = validate_measurements(laser_event_widths, adjusted_widths, thr_width)
    corrected_powers, powers_above_thr = validate_measurements(laser_event_powers, adjusted_powers, thr_power)
    return corrected_times, corrected_widths, corrected_powers, times_not_found, widths_above_thr, powers_above_thr
>>>>>>> a8c9ad5a

def get_laser_trial_times(preproc_dir, subject, te_id, date, **kwargs):
    '''
    Get the laser trial times, trial widths, and trial powers from the given experiment. Returned
    values are computed from the laser sensor in combination with the expected laser events from
    BMI3D's hdf records.

    Args:
        preproc_dir (str): base directory where the files live
        subject (str): Subject name
        te_id (int): Block number of Task entry object 
        date (str): Date of recording
        kwargs (dict): to be passed to `:func:~aopy.preproc.bmi3d.find_laser_stim_times`

    Returns:
        tuple: tuple containing:
            | **corrected_times (nevent):** corrected laser timings
            | **corrected_widths (nevent):** corrected laser widths
            | **corrected_powers (nevent):** corrected laser powers
<<<<<<< HEAD
=======
            | **times_not_found (nevent):** boolean array of times where no sensor measurement was found
            | **widths_above_thr (nevent):** boolean array of widths above the given threshold from the expected width
            | **powers_above_thr (nevent):** boolean array of powers above the given threshold from the expected power
>>>>>>> a8c9ad5a
    '''
    
    exp_data, exp_metadata = aodata.load_preproc_exp_data(preproc_dir, subject, te_id, date)
    
    # Get the laser event timing from BMI3D's sync events
    events = exp_data['sync_events']['event'] 
    event_times = exp_data['sync_events']['timestamp']
    times = event_times[events == b'TRIAL_START']

    # Get width and power from the 'trials' data
<<<<<<< HEAD
    trials = exp_data['bmi3d_trials']
    powers = trials['power'][:len(times)]
    edges = trials['edges'][:len(times)]
    widths = [t[1] - t[0] for t in edges]
=======
    if 'bmi3d_trials' in exp_data:
        trials = exp_data['bmi3d_trials']
        powers = trials['power'][:len(times)]
        edges = trials['edges'][:len(times)]
        widths = [t[1] - t[0] for t in edges]
        thr_width=0.001
        thr_power=0.05
    else:
        # Can't use the exp data as ground truth, so just load the analog sensor data
        widths = np.zeros((len(times),))
        powers = np.zeros((len(times),))
        thr_width = 999
        thr_power = 1

>>>>>>> a8c9ad5a

    # Load the sensor data if it's not already in the bmi3d data
    if 'laser_sensor' not in exp_data:
        files, data_dir = get_source_files(preproc_dir, subject, te_id, date)
        hdf_filepath = os.path.join(data_dir, files['hdf'])
        if not os.path.exists(hdf_filepath):
            raise FileNotFoundError(f"Could not find raw files for te {te_id} ({hdf_filepath})")
        exp_data, exp_metadata = parse_bmi3d(data_dir, files)

    # Correct the event timings using the sensor data
    sensor_data = exp_data['laser_sensor']
    sensor_voltsperbit = exp_metadata['analog_voltsperbit']
<<<<<<< HEAD
    samplerate = exp_metadata['analog_samplerate']
    corrected_times, corrected_widths, corrected_powers = find_laser_stim_times(times, widths, powers, sensor_data, samplerate, sensor_voltsperbit, **kwargs)
    return corrected_times, corrected_widths, corrected_powers
=======
    samplerate = exp_metadata['analog_samplerate']       
    return find_laser_stim_times(times, widths, powers, sensor_data, samplerate, 
        sensor_voltsperbit, thr_width=thr_width, thr_power=thr_power, **kwargs)
>>>>>>> a8c9ad5a
                                                                                <|MERGE_RESOLUTION|>--- conflicted
+++ resolved
@@ -260,10 +260,6 @@
 
         # Laser sensor (A2)
         if 'qwalor_sensor_ach' in metadata_dict:
-<<<<<<< HEAD
-            data_path = os.path.join(data_dir, files['ecube'])
-=======
->>>>>>> a8c9ad5a
             laser_sensor_data = ecube_analog[:, metadata_dict['qwalor_sensor_ach']]
             data_dict['laser_sensor'] = laser_sensor_data
 
@@ -459,12 +455,9 @@
             | **corrected_times (nevent):** corrected laser timings
             | **corrected_widths (nevent):** corrected laser widths
             | **corrected_powers (nevent):** corrected laser powers
-<<<<<<< HEAD
-=======
             | **times_not_found (nevent):** boolean array of times where no sensor measurement was found
             | **widths_above_thr (nevent):** boolean array of widths above the given threshold from the expected width
             | **powers_above_thr (nevent):** boolean array of powers above the given threshold from the expected power
->>>>>>> a8c9ad5a
     '''
     
     # Calculate timing using the laser sensor
@@ -474,11 +467,7 @@
     digital_data = ds_data > threshold
     times, values = detect_edges(digital_data, ds_fs)
     if len(times) == 0:
-<<<<<<< HEAD
-        raise ValueError("No laser events detected. Try raising the threshold")
-=======
         raise ValueError("No laser events detected. Try lowering the threshold")
->>>>>>> a8c9ad5a
     rising = times[values == 1]
     falling = times[values == 0]
     laser_sensor_times = rising
@@ -498,29 +487,18 @@
         warnings.warn(f"{np.count_nonzero(missing_times)} unmeasured laser timestamps")
         corrected_times[missing_times] = laser_event_times[missing_times]
     
-<<<<<<< HEAD
-    # Adjust the sensor measurements to remove any that were spurious
-    valid_idx = corrected_idx[~np.isnan(corrected_idx)].astype(int)
-=======
     # Adjust the sensor measurements to remove any that were missing
     times_not_found = np.isnan(corrected_idx)
     valid_idx = corrected_idx[~times_not_found].astype(int)
->>>>>>> a8c9ad5a
     adjusted_widths = corrected_idx.copy()
     adjusted_widths[~np.isnan(corrected_idx)] = laser_sensor_widths[valid_idx]
     adjusted_powers = corrected_idx.copy()
     adjusted_powers[~np.isnan(corrected_idx)] = laser_sensor_powers[valid_idx]
 
     # Correct the widths and powers with the given thresholds
-<<<<<<< HEAD
-    corrected_widths = validate_measurements(laser_event_widths, adjusted_widths, thr_width)
-    corrected_powers = validate_measurements(laser_event_powers, adjusted_powers, thr_power)
-    return corrected_times, corrected_widths, corrected_powers
-=======
     corrected_widths, widths_above_thr = validate_measurements(laser_event_widths, adjusted_widths, thr_width)
     corrected_powers, powers_above_thr = validate_measurements(laser_event_powers, adjusted_powers, thr_power)
     return corrected_times, corrected_widths, corrected_powers, times_not_found, widths_above_thr, powers_above_thr
->>>>>>> a8c9ad5a
 
 def get_laser_trial_times(preproc_dir, subject, te_id, date, **kwargs):
     '''
@@ -540,12 +518,9 @@
             | **corrected_times (nevent):** corrected laser timings
             | **corrected_widths (nevent):** corrected laser widths
             | **corrected_powers (nevent):** corrected laser powers
-<<<<<<< HEAD
-=======
             | **times_not_found (nevent):** boolean array of times where no sensor measurement was found
             | **widths_above_thr (nevent):** boolean array of widths above the given threshold from the expected width
             | **powers_above_thr (nevent):** boolean array of powers above the given threshold from the expected power
->>>>>>> a8c9ad5a
     '''
     
     exp_data, exp_metadata = aodata.load_preproc_exp_data(preproc_dir, subject, te_id, date)
@@ -556,12 +531,6 @@
     times = event_times[events == b'TRIAL_START']
 
     # Get width and power from the 'trials' data
-<<<<<<< HEAD
-    trials = exp_data['bmi3d_trials']
-    powers = trials['power'][:len(times)]
-    edges = trials['edges'][:len(times)]
-    widths = [t[1] - t[0] for t in edges]
-=======
     if 'bmi3d_trials' in exp_data:
         trials = exp_data['bmi3d_trials']
         powers = trials['power'][:len(times)]
@@ -576,7 +545,6 @@
         thr_width = 999
         thr_power = 1
 
->>>>>>> a8c9ad5a
 
     # Load the sensor data if it's not already in the bmi3d data
     if 'laser_sensor' not in exp_data:
@@ -589,13 +557,7 @@
     # Correct the event timings using the sensor data
     sensor_data = exp_data['laser_sensor']
     sensor_voltsperbit = exp_metadata['analog_voltsperbit']
-<<<<<<< HEAD
-    samplerate = exp_metadata['analog_samplerate']
-    corrected_times, corrected_widths, corrected_powers = find_laser_stim_times(times, widths, powers, sensor_data, samplerate, sensor_voltsperbit, **kwargs)
-    return corrected_times, corrected_widths, corrected_powers
-=======
     samplerate = exp_metadata['analog_samplerate']       
     return find_laser_stim_times(times, widths, powers, sensor_data, samplerate, 
         sensor_voltsperbit, thr_width=thr_width, thr_power=thr_power, **kwargs)
->>>>>>> a8c9ad5a
                                                                                 