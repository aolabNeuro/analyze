--- conflicted
+++ resolved
@@ -691,14 +691,9 @@
         event_codes (nevent): codes for each event
         align_events (list, optional): list of event codes to use for alignment. By default, align to
             when the cursor enters 8 peripheral targets
-<<<<<<< HEAD
-        trial_end_events (list, optional): list of end events to use for alignment. By default trial end is code 239
-        offset (float, optional): time (in seconds) to offset from the given events. Positive offset yields later eye data
-=======
         penalty_events (list, optional): list of penalty event codes to exclude. By default,
             events followed by hold penalties are excluded
         offset (float, optional): time (in seconds) to offset from the given events to correct for a delay in eye movements
->>>>>>> 2e542a0a
         return_datapoints (bool, optional): if true, also returns cusor_data_aligned, eye_data_aligned
 
     Returns:
