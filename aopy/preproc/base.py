# preproc.py
# Code for preprocessing neural data (reorganize data into the needed form) including parsing
# experimental files, trial sorting, and subsampling

import numpy as np
from scipy import interpolate

from .. import analysis

'''
Timestamps and events
'''
def get_closest_value(timestamp, sequence, radius):
    '''
    Returns the value, within a specified radius, in given sequence 
    closest to given timestamp. if none exist, returns none. If two are
    equidistant, this function returns the lower value.

    Args: 
        timestamp (float): given timestamp
        sequence (nt): sequence to search for closest value
        radius (float): distance from timestamp to search for closest value

    Returns:
        tuple: tuple containing:
            | **closest_value (float):** value within sequence that is closest to timestamp
            | **closest_idx (int):** index of the closest_value in the sequence
    '''

    # initialize returned value
    closest_value = None
    minimum = None
    x_diff = np.zeros(len(sequence))

    # calculate differences
    x_diff = timestamp - np.array(sequence)
    # check x_diff within radius
    within_radius = np.abs(x_diff)<=radius
    # find closest sequence value based on x_diff
    if np.any(within_radius):
        minimum = np.argmin(np.abs(x_diff))
        closest_value = sequence[minimum]

    return closest_value, minimum

def find_measured_event_times(approx_times, measured_times, search_radius, return_idx=False):
    '''
    Uses closest_value() to repeatedly find a measured time for each approximate time.		

    Args:
        approx_times (nt): array of approximate event timestamps
        measured_times (nt'): array of measured timestamps that might correspond to the approximate timestamps
        search_radius (float): distance before and after each approximate time to search for a measured time 
        return_idx (bool, optional): if true, also return the index into measured time for each measured time
        
    Returns:
        tuple: tuple containing:
            | **parsed_ts (nt):** array of the same length as approximate timestamps, 
                but containing matching timestamps or np.nan
            | **prased_idx (nt):** array of indices into measured_times corresponding
                to the parsed timestamps
    '''

    parsed_idx = np.empty((len(approx_times),))
    parsed_ts = np.empty((len(approx_times),))
    parsed_idx[:] = np.nan
    parsed_ts[:] = np.nan

    # Find the closest neighbor for each approximate timestamp
    search_size = 1000
    idx_prev_closest = 0
    idx_next_closest = min(search_size, len(measured_times))
    for idx_ts, ts in enumerate(approx_times):

        # Try searching a small subset of measured times
        closest, idx_closest = get_closest_value(ts, measured_times[idx_prev_closest:idx_next_closest], search_radius)
        if closest:
            parsed_ts[idx_ts] = closest
            parsed_idx[idx_ts] = idx_prev_closest + idx_closest
            idx_prev_closest += idx_closest
            idx_next_closest = min(idx_next_closest + 1, len(measured_times))
            continue

        # If that doesn't work, look in the whole array. This approach speeds things up 
        # considerably if there are only a small number of missing measurements
        closest, idx_closest = get_closest_value(ts, measured_times[idx_next_closest:], search_radius)
        if closest:
            parsed_ts[idx_ts] = closest
            parsed_idx[idx_ts] = idx_next_closest + idx_closest
            idx_prev_closest = idx_next_closest + idx_closest
            idx_next_closest = min(idx_prev_closest + search_size, len(measured_times))

    if return_idx:
        return parsed_ts, parsed_idx
    else:
        return parsed_ts

def get_measured_clock_timestamps(estimated_timestamps, measured_timestamps, latency_estimate=0.01, search_radius=1./100):
    '''
    Takes estimated frame times and measured frame times and returns a time for each frame. If no closeby measurement
    can be found for a given estimate, that frame will be filled with np.nan

    Args:
        estimated_timestamps (nframes): timestamps when frames were thought to be displayed
        measured_timestamps (nt): timestamps when frames actually appeared on screen
        latency_estimate (float, optional): how long the display takes normally to update
        search_radius (float, optional): how far away to look for a measurement before giving up

    Returns:
        nframes array: measured timestamps, some of which will be np.nan if they were not displayed
    '''

    approx_timestamps = estimated_timestamps + latency_estimate
    return find_measured_event_times(approx_timestamps, measured_timestamps, search_radius)

def fill_missing_timestamps(uncorrected_timestamps):
    '''
    Fill missing timestamps by copying the subsequent timestamp over any NaNs. For example, if you have
    timestamps `[0.01, 0.08, np.nan, np.nan, 0.25, np.nan, 0.38]`, then apply fill_missing_timestamps, 
    the result would be `[0.01, 0.08, 0.25, 0.25, 0.25, 0.38, 0.38]`. Used by proc_exp() to give the times
    at which things appeared on the screen, since sometimes the screen will miss a refresh period and not 
    display something until the next cycle.

    Args:
        uncorrected_timestamps (nframes): timestamps with missing data (np.nan) because they were recorded
        from a source which sometimes skips frames

    Returns:
        corrected_timestamps (nframes): measured timestamps with missing values filled in with the next non-nan value
    '''

    # For any missing timestamps, the time at which they occurred is the next non-nan value
    missing = np.isnan(uncorrected_timestamps)
    corrected_timestamps = uncorrected_timestamps.copy()
    if missing.any():

        # Fill in missing values by reversing the order, then filling in the previous value
        backwards_timestamps = np.flip(corrected_timestamps)
        missing = np.isnan(backwards_timestamps)
        idx = np.where(~missing, np.arange(len(missing)), 0)
        np.maximum.accumulate(idx, out=idx) # apply maximum element-wise across the backwards array of indices
        backwards_timestamps[missing] = backwards_timestamps[idx[missing]]
        corrected_timestamps = np.flip(backwards_timestamps)

        # Unfortunately if the last few frames are missing then they never occurred, however this causes
        # problems in later analysis so we fill it in with the best guess. Shouldn't have much of
        # an impact since nothing ever happens on the last frame. So we repeat the process in the forward order
        missing = np.isnan(corrected_timestamps)
        idx = np.where(~missing, np.arange(len(missing)), 0)
        np.maximum.accumulate(idx, out=idx) # apply maximum element-wise across the backwards array of indices
        corrected_timestamps[missing] = corrected_timestamps[idx[missing]]

    return corrected_timestamps

def validate_measurements(expected_values, measured_values, diff_thr):
    '''
    Corrects sensor measurements to expected values. If the difference between any of the measured values 
    and the expected values fall outside the given threshold (diff_thr) then the expected value is used. If
    it is within the threshold, the measured value is used. The two input arrays must have the same lengths.

    Args:
        expected_values (nt): known or expected values
        measured_values (nt): measured data that may be spurious
        diff_thr (float): threshold above which differences are deemed to large and expected values are returned

    Returns:
<<<<<<< HEAD
        (nt) array: array of the same length as the inputs but with validated values
=======
        tuple: tuple containing:
            |**corrected_values (nt):** array of the same length as the inputs but with validated values
            |**diff_above_thr (nt):** boolean array of values passing the difference threshold
>>>>>>> a8c9ad5a
    '''
    expected_values = np.squeeze(expected_values)
    measured_values = np.squeeze(measured_values)
    assert expected_values.shape == measured_values.shape
    diff = np.abs(expected_values - measured_values)
    diff_above_thr = diff > diff_thr
    corrected_values = measured_values.copy()
    corrected_values[diff_above_thr] = expected_values[diff_above_thr]
<<<<<<< HEAD
    return corrected_values
=======
    return corrected_values, diff_above_thr
>>>>>>> a8c9ad5a

def interp_timestamps2timeseries(timestamps, timestamp_values, samplerate=None, sampling_points=None, interp_kind='linear', extrap_values='extrapolate'):
    '''
    This function uses linear interpolation (scipy.interpolate.interp1d) to convert timestamped data to timeseries data given new sampling points.
    Timestamps must be monotonic. If the timestamps or timestamp_values include a nan, this function ignores the corresponding timestamp value and performs interpolation between the neighboring values.
    To calculate the new points from 'samplerate' this function creates sample points with the same range as 'timestamps' (timestamps[0], timestamps[-1]).
    Either the 'samplerate' or 'sampling_points' optional argument must be used. If neither are filled, the function will display a warning and return nothing.
    If both 'samplerate' and 'sampling_points' are input, the sampling points will be used. 
    The optional argument 'interp_kind' corresponds to 'kind' and 'extrap_values' corresponds to 'fill_values' in scipy.interpolate.interp1d.
    More information about 'extrap_values' can be found on the scipy.interpolate.interp1d documentation page. 

    Example:
        ::
            >>> timestamps = np.array([1,2,3,4])
            >>> timestamp_values = np.array([100,200,100,300])
            >>> timeseries, sampling_points = interp_timestamps2timeseries(timestamps, timestamp_values, samplerate=2)
            >>> print(timeseries)
            np.array([100,150,200,150,100,200,300])
            >>> print(sampling_points)
            np.array([1,1.5,2,2.5,3,3.5,4])

    Args:
        timestamps (nstamps): Timestamps of original data to be interpolated between.
        timestamp_values (nstamps): Values corresponding to the timestamps.
        samplerate (float): Optional argument if new sampling points should be calculated based on the timstamps. Sampling rate of newly sampled output array. [Hz]
        output_array (nt): Optional argument to pass predefined sampling points. 
        interp_kind (str): Optional argument to define the kind of interpolation used. Defaults to 'linear'
        extrap_values (str, array, or tuple): Optional argument to define how values out of the range of 'timestamps' are fliled. This defaults to extrapolate but a tuple or array can be input to further define these values. ('fill_value' in scipy.interpolate.interp1d)

    Returns:
        tuple: tuple containing:
        | **timeseries (nt):** New timeseries of data.
        | **sampling_points (nt):** Sampling points used to calculate the new time series.

    '''
    # Check for nans and remove them
    if not np.all(np.logical_not(np.isnan(timestamps))) or not np.all(np.logical_not(np.isnan(timestamp_values))):
        nanmask_stamps = np.logical_not(np.isnan(timestamps))
        nanmask_values = np.logical_not(np.isnan(timestamp_values))
        if timestamp_values.ndim > 1:
            nanmask_values = nanmask_values[:,0] # assume if one is nan then the others are nan
        nanmask = np.logical_and(nanmask_stamps, nanmask_values)
        timestamps = timestamps[nanmask]
        timestamp_values = timestamp_values[nanmask]

    # Check that timestamps are monotonic
    if not np.all(np.diff(timestamps) > 0):
        print("Warning: Input timemeseries is not monotonic")

    # Check for sampling points information
    if samplerate is None and sampling_points is None:
        raise ValueError("No information to determine new sampling points is included. Please input the samplerate to calculate the new points from or the new sample points.")

    # Calculate output sampling points if none are input
    if sampling_points is None:
        sampling_points = np.arange(timestamps[0], timestamps[-1]+(1/samplerate), 1/samplerate)

    # Interpolate
    f_interp = interpolate.interp1d(timestamps, timestamp_values, kind=interp_kind, fill_value=extrap_values, axis=0)
    timeseries = f_interp(sampling_points)

    return timeseries, sampling_points

'''
Trial alignment
'''
def trial_separate(events, times, evt_start, n_events=8, nevent_offset=0):
    '''
    Compute the 2D matrices contaning events per trial and timestamps per trial. 
    If there are not enough events to fill n_events, the remaining indices will be a value of '-1' the events are ints or missing values if events are strings.

    Args:
        events (nt): events vector
        times (nt): times vector
        evt_start (int or str): event marking the start of a trial
        n_events (int): number of events in a trial
        nevent_offset (int): number of events before the start event to offset event alignment by. For example,
            if you wanted to align to "targ" in ["trial", "targ", "reward", "trial", "targ", "error"] but include the preceding "trial"
            event, then you could use nevent_offset=-1

    Returns:
        tuple: tuple containing:
            | **trial_events (n_trial, n_events):** events per trial
            | **trial_times (n_trial, n_events):** timestamps per trial
    '''

    # Pad the arrays a bit in case there is an evt_start at the beginning or end
    if np.issubdtype(events.dtype, np.number):
        if nevent_offset < 0:
            events = events.astype('int32')
            events = np.pad(events, (-nevent_offset, n_events), constant_values=(-1,))
            times = np.pad(times, (-nevent_offset, n_events), constant_values=(-1,))
        else:
            events = events.astype('int32')
            events = np.pad(events, (0, n_events+nevent_offset), constant_values=(-1,))
            times = np.pad(times, (0, n_events+nevent_offset), constant_values=(-1,))
    else:
        if nevent_offset < 0:
            events = np.pad(events, (-nevent_offset, n_events), constant_values=('',))
            times = np.pad(times, (-nevent_offset, n_events), constant_values=(-1,))
        else:
            events = np.pad(events, (0, n_events+nevent_offset), constant_values=('',))
            times = np.pad(times, (0, n_events+nevent_offset), constant_values=(-1,))    
    

    # Find the indices in events that correspond to evt_start 
    evt_start_idx = np.where(events == evt_start)[0]+nevent_offset

    # Find total number of trials
    num_trials = len(evt_start_idx)
    
    # Calculate trial_events and trial_times matrices
    trial_events = np.empty((num_trials, n_events), dtype=events.dtype)
    trial_times = np.empty((num_trials, n_events), dtype=times.dtype)
    for iE in range(len(evt_start_idx)):
        trial_events[iE,:] = events[evt_start_idx[iE]: evt_start_idx[iE]+n_events]
        trial_times[iE,:] = times[evt_start_idx[iE]: evt_start_idx[iE]+n_events]

    return trial_events, trial_times

def trial_align_events(aligned_events, aligned_times, event_to_align):
    '''
    Compute a new trial_times matrix with offset timestamps for the given event_to_align.
    Any index corresponding to where aligned_events is empty will also be empty.
    
    Args:
        aligned_events (n_trial, n_event): events per trial
        aligned_times (n_trial, n_event): timestamps per trial
        event_to_align (int or str): event to align to

    Returns:
        (n_trial, n_event): number of trials by number of events
    '''

    # For each row, find the column that matches the given event, 
    # then subtract its timestamps from the entire row
    trial_aligned_times = np.zeros(aligned_times.shape)
    for idx_trial in range(aligned_events.shape[0]):
        idx_time = np.where(aligned_events[idx_trial,:] == event_to_align)[0][0] # take the first match
        time_offset = aligned_times[idx_trial, idx_time]
        offset_row = aligned_times[idx_trial, :] - time_offset
        trial_aligned_times[idx_trial] = offset_row

        # Handle case where the input row of aligned_events has missing values.
        zero_idx = np.where(np.logical_or(aligned_events[idx_trial,:] == -1, aligned_events[idx_trial,:] == ''))[0]
        if len(zero_idx) > 0:
            trial_aligned_times[idx_trial,zero_idx] = 0

    return trial_aligned_times

def trial_align_data(data, trigger_times, time_before, time_after, samplerate):
    '''
    Transform data into chunks of data triggered by trial start times. If trigger_times is too long
    relative to 'data/samplerate', only the triggers that correspond to data will be returned.

    Args:
        data (nt, nch): arbitrary data, can be multidimensional
        trigger_times (ntrial): start time of each trial [s]
        time_before (float): amount of time [s] to include before the start of each trial
        time_after (float): time [s] to include after the start of each trial
        samplerate (int): sampling rate of data [samples/s]
    
    Returns:
        (ntrial, nt, nch): trial aligned data
    '''
    dur = time_after + time_before
    n_samples = int(np.floor(dur * samplerate))
    trigger_times = np.array(trigger_times)

    if data.ndim == 1:
        data.shape = (data.shape[0], 1)
    trial_aligned = np.zeros((len(trigger_times), n_samples, *data.shape[1:]))*np.nan

    # Don't look at trigger times that are after the end of the data
    max_trigger_time = (data.shape[0]/samplerate) - time_after
    if max_trigger_time < trigger_times[0]:
        return trial_aligned # no valid triggers to align to
    last_trigger_idx = np.where(trigger_times < max_trigger_time)[0][-1]
    for t in range(last_trigger_idx+1):
        t0 = trigger_times[t] - time_before
        if np.isnan(t0):
            continue
        # sub = subvec(data, t0, n_samples, samplerate)
        trial_data = np.zeros((n_samples,data.shape[1]))*np.nan
        idx_start = int(np.round(t0*samplerate, 0))
        idx_end = min(data.shape[0], idx_start+n_samples)
        if idx_start < 0:
            trial_data[-idx_start:idx_end-idx_start] = data[:idx_end,:]
        else:
            trial_data[:(idx_end-idx_start),:] = data[idx_start:idx_end,:]
        trial_aligned[t,:min(len(trial_data),n_samples),:] = trial_data[:min(len(trial_data),n_samples),:]
    return trial_aligned

def trial_align_times(timestamps, trigger_times, time_before, time_after, subtract=True):
    '''
    Takes timestamps and splits them into chunks triggered by trial start times

    Args:
        timestamps (nt): events in time to be trial aligned
        trigger_times (ntrial): start time of each trial
        time_before (float): amount of time to include before the start of each trial
        time_after (float): time to include after the start of each trial
        subtract (bool, optional): whether the start of each trial should be set to 0
    
    Returns:
        tuple: tuple containing:
            | **trial_aligned (ntrial, nt):** trial aligned timestamps
            | **trial_indices (ntrial, nt):** indices into timestamps in the same shape as trial_aligned
    '''
    trial_aligned = []
    trial_indices = []
    for t in range(len(trigger_times)):
        t0 = trigger_times[t] - time_before
        t1 = trigger_times[t] + time_after
        trial_idx = (timestamps > t0) & (timestamps <= t1)
        sub = timestamps[trial_idx]
        if subtract:
            sub -= trigger_times[t]
        trial_aligned.append(sub)
        trial_indices.append(np.where(trial_idx)[0])
    return trial_aligned, trial_indices


def get_trial_segments(events, times, start_events, end_events):
    '''
    Gets times for the start and end of each trial according to the given set of start_events and end_events

    Args:
        events (nt): events vector
        times (nt): times vector
        start_events (list): set of start events to match
        end_events (list): set of end events to match

    Returns:
        tuple: tuple containing:
            | **segments (list of list of events):** a segment of each trial
            | **times (ntrials, 2):** list of 2 timestamps for each trial corresponding to the start and end events

    Note:
        - if there are multiple matching start or end events in a trial, only consider the first one
    '''
    # Find the indices in events that correspond to start events
    evt_start_idx = np.where(np.in1d(events, start_events))[0]

    # Extract segments for each start event
    segments = []
    segment_times = []
    for idx_evt in range(len(evt_start_idx)):
        idx_start = evt_start_idx[idx_evt]
        idx_end = evt_start_idx[idx_evt] + 1

        # Look forward for a matching end event
        while idx_end < len(events):
            if np.in1d(events[idx_end], start_events): 
                break # start event must be followed by end event otherwise not valid
            if np.in1d(events[idx_end], end_events):
                segments.append(events[idx_start:idx_end+1])
                segment_times.append([times[idx_start], times[idx_end]])
                break 
            idx_end += 1
    segment_times = np.array(segment_times)
    return segments, segment_times

def get_trial_segments_and_times(events, times, start_events, end_events):
    '''
    This function is similar to get_trial_segments() except it returns the timestamps of all events in event code.
    Trial align the event codes with corresponding event times.

    Args:
        events (nt): events vector
        times (nt): times vector
        start_events (list): set of start events to match
        end_events (list): set of end events to match

    Returns:
        tuple: tuple containing:
            | **segments (list of list of events):** a segment of each trial
            | **times (list of list of times):** list of timestamps corresponding to each event in the event code

    '''
    # Find the indices in events that correspond to start events
    evt_start_idx = np.where(np.in1d(events, start_events))[0]

    # Extract segments for each start event
    segments = []
    segment_times = []
    for idx_evt in range(len(evt_start_idx)):
        idx_start = evt_start_idx[idx_evt]
        idx_end = evt_start_idx[idx_evt] + 1

        # Look forward for a matching end event
        while idx_end < len(events):
            if np.in1d(events[idx_end], start_events):
                break # start event must be followed by end event otherwise not valid
            if np.in1d(events[idx_end], end_events):
                segments.append(events[idx_start:idx_end+1])
                segment_times.append(times[idx_start:idx_end+1])
                break
            idx_end += 1
    return segments, segment_times

def get_data_segments(data, segment_times, samplerate):
    '''
    Gets arbitrary length segments of data from a timeseries

    Args:
        data (nt, ndim): arbitrary timeseries data that needs to segmented
        segment_times (nseg, 2) pairs of start and end times for each segment
        samplerate (int): sampling rate of the data

    Returns:
        list of 1d arrays (nt): nt is the length of each segment (can be different for each)
    '''
    segments = []
    for idx_seg in range(segment_times.shape[0]):
        idx_data_start = int(segment_times[idx_seg,0]*samplerate)
        idx_data_end = int(segment_times[idx_seg,1]*samplerate)
        seg = data[idx_data_start:idx_data_end]
        segments.append(seg)
    return segments

def get_unique_conditions(trial_idx, conditions, condition_name='target'):
    '''
    Gets the unique trial combinations of each condition set. Used to parse BMI3D
    data when there is no 'trials' array in the HDF file. Output looks something
    like this for a center-out experiment::

        'trial'     'index'     'target'
        0           0           (0, 0, 0)
        0           5           (8, 0, 0)
        1           0           (0, 0, 0)
        1           2           (0, 8, 0)
        ...

    Args:
        n_trials (int): number of trials
        trial_idx (int array): which trials happen on each cycle
        conditions (ndarray): which conditions happen on each cycle
        condition_name (str, optional): what the conditios are called

    Returns:
        record array: array of type [('trial', 'u8'), ('index', 'u8'), 
            (condition_name, 'f8', (3,)))] describing the unique conditions on each trial
    '''
    conditions = conditions.round(decimals=6)
    if conditions.ndim == 1:
        conditions = np.reshape(conditions, (conditions.shape[0], 1))
    unique_conditions = np.unique(conditions, axis=0)

    trial_dtype = np.dtype([('trial', 'u8'), ('index', 'u8'), (condition_name, 'f8', (conditions.shape[1],))])
    corrected_trials = np.empty((0,), dtype=trial_dtype)
    trial = np.empty((1,), dtype=trial_dtype)

    n_trials = len(np.unique(trial_idx))
    for idx_trial in range(n_trials):

        # For each unique condition, add a trial entry if it matches any condition that belong to this trial
        trial_conditions = conditions[np.reshape(trial_idx == idx_trial, -1),:]
        for idx_unique_cond in range(unique_conditions.shape[0]):
            if (trial_conditions == unique_conditions[idx_unique_cond]).all(axis=1).any():
                trial['trial'] = idx_trial
                trial['index'] = idx_unique_cond
                trial[condition_name] = unique_conditions[idx_unique_cond]
                corrected_trials = np.append(corrected_trials, trial)
    return corrected_trials

def locate_trials_with_event(trial_events, event_codes, event_columnidx=None):
    '''
    Given an array of trial separated events, this function goes through and finds the event sequences corresponding to the trials
    that include a given event. If an array of event codes are input, the function will find the trials corresponding to
    each event code. 
    
    Args:
        trial_events (ntr, nevents): Array of trial separated event codes
        event_codes (int, str, list, or 1D array): Event code(s) to find trials for. Can be a list of strings or ints
        event_column (int): Column index to look for events in. Indexing starts at 0. Keep as 'None' if all columns should be analyzed.
        
    Returns:
        tuple: Tuple containing:
            | **split_events (list of arrays):** List where each index includes an array of trials containing the event_code corresponding to that index. 
            | **split_events_combined (1D Array):** Concatenated indices for which trials correspond to which event code.
                        Can be used as indices to order 'trial_events' by the 'event_codes' input.

    Example::
        >>> aligned_events_str = np.array([['Go', 'Target 1', 'Target 1'],
                ['Go', 'Target 2', 'Target 2'],
                ['Go', 'Target 4', 'Target 1'],
                ['Go', 'Target 1', 'Target 2'],
                ['Go', 'Target 2', 'Target 1'],
                ['Go', 'Target 3', 'Target 1']])
        >>> split_events, split_events_combined = locate_trials_with_event(aligned_events_str, ['Target 1','Target 2'])
        >>> print(split_events)
        [array([0, 2, 3, 4, 5], dtype=int64), array([1, 3, 4], dtype=int64)]
        >>> print(split_events_combined)
        [0 2 3 4 5 1 3 4]      

    '''
    split_events = []
    if type(event_codes) == int or type(event_codes) == str:
        split_events.append(np.unique(np.where(trial_events[:,event_columnidx] == event_codes)[0]))
        split_events_combined = np.array(split_events).flatten()
    else:
        nevent_codes = len(event_codes)
        split_events_combined = np.array([]).astype(int)
        for ievent in range(nevent_codes):
            split_events.append(np.unique(np.where(trial_events[:,event_columnidx] == event_codes[ievent])[0]))
            split_events_combined = np.append(split_events_combined, split_events[ievent])
    
    return split_events, split_events_combined

def calc_eye_calibration(cursor_data, cursor_samplerate, eye_data, eye_samplerate, event_times, event_codes,
    align_events=range(81,89), trial_end_events=[239], offset=0., return_datapoints=False):
    """
    Extracts cursor data and eyedata and calibrates, aligning them and calculating the least square fitting coefficients
    
    Args:
        cursor_data (nt, 3): cursor data in time
        cursor_samplerate (float): sampling rate of the cursor data
        eye_data (nt, 2 or 4): eye data in time (optionally for both left and right eyes)
        eye_samplerate (float): sampling rate of the eye data
        event_times (nevent): times at which events occur
        event_codes (nevent): codes for each event
        align_events (list, optional): list of event codes to use for alignment. By default, align to
            when the cursor enters 8 peripheral targets
        trial_end_events (list, optional): list of end events to use for alignment. By default trial end is code 239
        offset (float, optional): time (in seconds) to offset from the given events to correct for a delay in eye movements
        return_datapoints (bool, optional): if true, also returns cusor_data_aligned, eye_data_aligned

    Returns:
        tuple: tuple containing:
            | **coefficients (neyech, 2):** coefficients [slope, intercept] for each eye channel
            | **correlation_coeff (neyech):** correlation coefficients for each eye channel
    """

    # Get the corresponding cursor and eye data
    _, trial_times= get_trial_segments(event_codes, event_times, align_events, trial_end_events)
    if len(trial_times) == 0:
        raise ValueError("Not enough trials to calibrate")
    align_times = trial_times[:,0] + offset
    sample_cursor_enter_target  = (align_times * cursor_samplerate).astype(int)
    cursor_data_aligned = cursor_data[sample_cursor_enter_target,:]
    sample_eye_enter_target  = (align_times * eye_samplerate).astype(int)
    eye_data_aligned = eye_data[sample_eye_enter_target,:]
    
    # Find indexes with valid sample_eye_enter_target (not NaN)
    valid_indexes = ~np.isnan(sample_eye_enter_target)
    sample_eye_enter_target = sample_eye_enter_target[valid_indexes].astype(int)
    eye_data_aligned = eye_data[sample_eye_enter_target,:]
    cursor_data_aligned = cursor_data_aligned[valid_indexes, :]

    # Calibrate the eye data
    if eye_data_aligned.shape[1] == 4:
        cursor_data_aligned = np.tile(cursor_data_aligned, (1, 2)) # for two eyes
    slopes, intercepts, correlation_coeff = analysis.fit_linear_regression(eye_data_aligned, cursor_data_aligned)
    coeff = np.vstack((slopes, intercepts)).T

    if return_datapoints:
        return coeff, correlation_coeff, cursor_data_aligned, eye_data_aligned
    else:
        return coeff, correlation_coeff<|MERGE_RESOLUTION|>--- conflicted
+++ resolved
@@ -164,13 +164,9 @@
         diff_thr (float): threshold above which differences are deemed to large and expected values are returned
 
     Returns:
-<<<<<<< HEAD
-        (nt) array: array of the same length as the inputs but with validated values
-=======
         tuple: tuple containing:
             |**corrected_values (nt):** array of the same length as the inputs but with validated values
             |**diff_above_thr (nt):** boolean array of values passing the difference threshold
->>>>>>> a8c9ad5a
     '''
     expected_values = np.squeeze(expected_values)
     measured_values = np.squeeze(measured_values)
@@ -179,11 +175,7 @@
     diff_above_thr = diff > diff_thr
     corrected_values = measured_values.copy()
     corrected_values[diff_above_thr] = expected_values[diff_above_thr]
-<<<<<<< HEAD
-    return corrected_values
-=======
     return corrected_values, diff_above_thr
->>>>>>> a8c9ad5a
 
 def interp_timestamps2timeseries(timestamps, timestamp_values, samplerate=None, sampling_points=None, interp_kind='linear', extrap_values='extrapolate'):
     '''
