--- conflicted
+++ resolved
@@ -332,11 +332,7 @@
         if np.isnan(t0):
             continue
         # sub = subvec(data, t0, n_samples, samplerate)
-<<<<<<< HEAD
-        trial_data = np.empty((n_samples,data.shape[1]))
-=======
         trial_data = np.zeros((n_samples,data.shape[1]))*np.nan
->>>>>>> 9c387622
         idx_start = int(np.round(t0*samplerate, 0))
         idx_end = min(data.shape[0], idx_start+n_samples)
         if idx_start < 0:
