--- conflicted
+++ resolved
@@ -346,8 +346,16 @@
         signal (nt, ...): voltage along time, other dimensions will be preserved
         remove_offset (bool): if true, subtract the mean before calculating RMS
 
-<<<<<<< HEAD
-    return dimensions, explained_variance, num_dims
+    Returns:
+        float array: rms of the signal along the first axis. output dimensions will 
+            be the same non-time dimensions as the input signal
+    '''
+    if remove_offset:
+        m = np.mean(signal, axis=0)
+    else:
+        m = 0
+    
+    return np.sqrt(np.mean(np.square(signal - m), axis=0))
 
 def find_outliers(data, std_threshold):   
     '''
@@ -381,16 +389,4 @@
     dist_std = np.std(distances)
     good_data_idx = (distances < (dist_std*std_threshold))
                   
-    return good_data_idx.flatten(), distances.flatten()
-=======
-    Returns:
-        float array: rms of the signal along the first axis. output dimensions will 
-            be the same non-time dimensions as the input signal
-    '''
-    if remove_offset:
-        m = np.mean(signal, axis=0)
-    else:
-        m = 0
-    
-    return np.sqrt(np.mean(np.square(signal - m), axis=0))
->>>>>>> 3d1dda9a
+    return good_data_idx.flatten(), distances.flatten()