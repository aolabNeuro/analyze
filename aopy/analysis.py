--- conflicted
+++ resolved
@@ -62,11 +62,7 @@
                 fold_idx += 1
 
         if verbose == True:
-<<<<<<< HEAD
-            print(str((100*(dim_idx+1))//len(dimensions)) + "% Complete")
-=======
             print(str((100 * (dim_idx + 1)) // len(dimensions)) + "% Complete")
->>>>>>> c9393c58
 
     return log_likelihood_score, iterations_required
 
@@ -115,15 +111,15 @@
     '''
     Args:
         means (2D array) : Mean firing rate [n_targets x n_neurons]
-        make_plot (bool) : Generates plot with curve fitting and mean firing rate for n_neuons 
-        Fig title (str) : Figure title 
+        make_plot (bool) : Generates plot with curve fitting and mean firing rate for n_neuons
+        Fig title (str) : Figure title
         n_rows (int) : No of rows in subplot
         n_cols (int) : No. of cols in subplot
-        
-    Returns: 
-        params_day (Numpy array) : Curve fitting parameters 
+
+    Returns:
+        params_day (Numpy array) : Curve fitting parameters
         modulation depth (Numpy array) : Modulation depth of neuron
-        preferred direction (Numpy array) : preferred direction of neurons 
+        preferred direction (Numpy array) : preferred direction of neurons
     '''
     params_day = []
     mod_depth = []
@@ -154,7 +150,7 @@
             plt.xticks(np.arange(1, 8, 2))
     return np.array(params_day), np.array(mod_depth), np.array(pd)
 
-  
+
 def find_trough_peak_idx(unit_data):
     '''
     This function calculates the trough-to-peak time at the index level (0th order) by finding the minimum value of
