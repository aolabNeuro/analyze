--- conflicted
+++ resolved
@@ -292,7 +292,6 @@
 
     return extremum_time, extremum_value, f
 
-<<<<<<< HEAD
 def get_unit_spiking_mean_variance(spiking_data):
     '''
     This function calculates the mean spiking count and the spiking count variance in spiking data across 
@@ -312,7 +311,7 @@
     unit_variance = np.var(counts, axis=1) # Calculate the count variance for each unit across all trials
 
     return unit_mean, unit_variance
-=======
+
 def get_pca_dimensions(data, max_dims=None, VAF=0.9):
     """
     Use PCA to estimate the dimensionality required to account for the variance in the given data
@@ -348,4 +347,3 @@
             num_dims = dims
 
     return dimensions, explained_variance, num_dims
->>>>>>> e1ac7639
