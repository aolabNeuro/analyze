--- conflicted
+++ resolved
@@ -1082,9 +1082,6 @@
 
     return task_codes
 
-<<<<<<< HEAD
-## = = == === ===== ======== ============= ======== ===== === == = = ##
-=======
 
 def get_e3v_video_frame_data( digital_data, sync_channel_idx, trigger_channel_idx, samplerate ):
     
@@ -1115,5 +1112,4 @@
     sync_pulse_times = sync_pulse_times[start_pulse_idx:end_pulse_idx]
     sync_duty_cycles = compute_pulse_duty_cycles(sync_pulse_edges[start_pulse_idx:end_pulse_idx,:])
 
-    return sync_pulse_times, sync_duty_cycles
->>>>>>> cf9acab0
+    return sync_pulse_times, sync_duty_cycles