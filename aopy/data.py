# data.py
# code for accessing neural data collected by the aoLab
import numpy as np
from .whitematter import ChunkedStream, Dataset
from datetime import datetime
import h5py
import tables
import csv
import pandas as pd
import os
import glob

def get_filenames_in_dir(base_dir, te):
    '''
    Gets the filenames for available systems in a given task entry. Requires that
    files are organized by system in the base directory, and named with their task
    entry somewhere in their filename or directory name.

    Args:
        base_dir (str): directory where the files will be
        te (int): block number for the task entry

    Returns:
        dict: dictionary of files indexed by system
    '''
    contents = glob.glob(os.path.join(base_dir,'*/*'))
    relevant_contents = filter(lambda f: str(te) in f, contents)
    files = {}
    for file in relevant_contents:
        system = os.path.basename(os.path.dirname(file))
        filename = os.path.relpath(file, base_dir)
        files[system] = filename
    return files

def get_exp_filename(te):
    '''
    Returns the experiment filename for a given task entry

    Args:
        te (int): block number for the task entry
    
    Returns:
        str: filename
    '''
    return "preprocessed_te" + str(te) + ".hdf"

def load_optitrack_metadata(data_dir, filename, metadata_row=0):
    '''
    This function loads optitrack metadata from .csv file that has 1 rigid body
    exported with the following settings:

        Markers: Off
        Unlabeled markers: Off
        Quality Statistics: Off
        Rigid Bodies: On
        Rigid Body Markers: Off
        Bones: Off
        Bone Markers: Off
        Header Information: On
        Optitrack format Version(s): 1.23

    Required packages: csv, pandas

    Args:
        data_dir (string): Directory to load data from
        filename (string): File name to load within the data directory

    Returns:
        dict: Dictionary of metadata for for an optitrack datafile
    '''

    # Constants for indexing into mocap data
    mocap_data_column_idx = 2 # Column index where data begins
    rigid_body_name_idx_csvrow = 3 #csv row that contains the rigid body name
    column_type_idx_csvrow = 5 #csv row that contains the column type 
    column_names_idx_csvrow = 6  #csv row that contains the column names

    # Initialize empty dict to add to
    mocap_metadata = {}

    filepath = os.path.join(data_dir, filename)
    # Create dict with .csv meta data
    with open(filepath) as csvfile:
        mocap_reader = csv.reader(csvfile, delimiter= ',')  # csv.reader object for optitrack data loading

        for idx_csvrow, row in enumerate(mocap_reader):
            # Create a dictionary of metadata for the first line
            if idx_csvrow == metadata_row:
                # For every pair of values in the list add to dict
                for idx_dictval in range(0, len(row), 2):
                    mocap_metadata[row[idx_dictval]]= row[idx_dictval + 1]

            # Get Rigid body name for each column
            elif idx_csvrow == rigid_body_name_idx_csvrow:
                mocap_metadata['Rigid Body Name'] = row[mocap_data_column_idx:][0]

            # Load whether column is rotation/position
            elif idx_csvrow == column_type_idx_csvrow:
                mocap_metadata['Data Column Motion Types'] = row[mocap_data_column_idx:]

            # Get column names for data
            elif idx_csvrow == column_names_idx_csvrow:
                mocap_metadata['Data Column Motion Names'] = row[mocap_data_column_idx:]  

    if 'Export Frame Rate' in mocap_metadata:
        mocap_metadata['samplerate'] = float(mocap_metadata['Export Frame Rate'])
    return mocap_metadata

def load_optitrack_data(data_dir, filename):
    '''
    This function loads a series of x, y, z positional data from the optitrack
    .csv file that has 1 rigid body exported with the following settings:

        Markers: Off
        Unlabeled markers: Off
        Quality Statistics: Off
        Rigid Bodies: On
        Rigid Body Markers: Off
        Bones: Off
        Bone Markers: Off
        Header Information: On
        Optitrack format Version(s): 1.23

    Required packages: pandas, numpy

    Args:
        data_dir (string): Directory to load data from
        filename (string): File name to load within the data directory

    Returns:
        tuple: tuple containing:
        
            mocap_data_pos (nt, 3): Positional mocap data
            mocap_data_rot (nt, 4): Rotational mocap data
    '''

    # Load the metadata to check the columns are going to line up
    mocap_metadata = load_optitrack_metadata(data_dir, filename)
    if not mocap_metadata:
        raise Exception('No metadata found for optitrack file')
    assert mocap_metadata['Rotation Type'] == 'Quaternion', 'Rotation type must be Quaternion'
    assert mocap_metadata['Format Version'] == '1.23', 'Only supports version 1.23'

    # Load the data columns
    column_names_idx_csvrow = 5 # Header row index
    mocap_data_rot_column_idx = range(2,6) # Column index for rotation data
    mocap_data_pos_column_idx = range(6,9) # Column indices for position data
    filepath = os.path.join(data_dir, filename)
    # Load .csv file as a pandas data frame, convert to a numpy array, and remove
    # the 'Frame' and 'Time (Seconds)' columns.
    mocap_data_rot = pd.read_csv(filepath, header=column_names_idx_csvrow).to_numpy()[:,mocap_data_rot_column_idx]
    mocap_data_pos = pd.read_csv(filepath, header=column_names_idx_csvrow).to_numpy()[:,mocap_data_pos_column_idx]

    return mocap_data_pos, mocap_data_rot

def load_optitrack_time(data_dir, filename):
    '''
    This function loads timestamps from the optitrack .csv file 

    Required packages: pandas, numpy

    Args:
        data_dir (string): Directory to load data from
        filename (string): File name to load within the data directory

    Returns:
        (nt): Array of timestamps for each captured frame
    '''

    column_names_idx_csvrow = 5 # Header row index
    timestamp_column_idx = 1 # Column index for time data
    filepath = os.path.join(data_dir, filename)
    # Load .csv file as a pandas data frame, convert to a numpy array, and only
    # return the 'Time (Seconds)' column
    timestamps = pd.read_csv(filepath, header=column_names_idx_csvrow).to_numpy()[:,timestamp_column_idx]
    return timestamps

def load_ecube_metadata(data_dir, data_source):
    '''
    Sums the number of channels and samples across all files in the data_dir

    Args: 
        data_dir (str): eCube data directory
        source (str): selects the source (AnalogPanel, Headstages, etc.)

    Returns:
        dict: Dictionary of metadata with fields:

            samplerate (float): sampling rate of data for this source
            data_source (str): copied from the function argument
            n_channels (int): number of channels
            n_samples (int): number of samples for one channel
    '''

    # For now just load the metadata provieded by pyECubeSig
    # TODO: Really need the channel names and voltage per bit from the xml file
    n_channels = 0
    n_samples = 0
    dat = Dataset(data_dir)
    recordings = dat.listrecordings()
    for r in recordings: # r: (data_source, n_channels, n_samples)
        if data_source in r[0]:
            n_samples += r[2]  
            n_channels = r[1]
    samplerate = dat.samplerate
    metadata = dict(
        samplerate = samplerate,
        data_source = data_source,
        n_channels = n_channels,
        n_samples = n_samples,
    )
    return metadata

def load_ecube_data(data_dir, data_source, channels=None):
    '''
    Loads data from eCube for a given directory and datasource

    Requires load_ecube_metadata(), process_channels()

    Args:
        data_dir (str): folder containing the data you want to load
        data_source (str): type of data ("Headstage", "AnalogPanel", "DigitalPanel")
        channels (int array or None): list of channel numbers (0-indexed) to load. If None, will load all channels by default

    Returns:
        (nt, nch): all the data for the given source
    '''

    # Read metadata, check inputs
    metadata = load_ecube_metadata(data_dir, data_source)
    if channels is None:
        channels = range(metadata['n_channels'])
    elif len(channels) > metadata['n_channels']:
        raise ValueError("Supplied channel numbers are invalid")

    # Datatype is currently fixed for each data_source
    if data_source == 'DigitalPanel':
        dtype = np.uint64
    else:
        dtype = np.int16

    # Fetch all the data for all the channels
    timeseries_data = process_channels(data_dir, data_source, channels, metadata['n_samples'], dtype=dtype)
    return timeseries_data

def proc_ecube_data(data_dir, data_source, result_filepath, **dataset_kwargs):
    '''
    Loads and saves eCube data into an HDF file

    Requires load_ecube_metadata()

    Args:
        data_dir (str): folder containing the data you want to load
        data_source (str): type of data ("Headstage", "AnalogPanel", "DigitalPanel")
        result_filepath (str): path to hdf file to be written (or appended)
        dataset_kwargs (kwargs): list of key value pairs to pass to the ecube dataset

    Returns:
        None
    '''

    metadata = load_ecube_metadata(data_dir, data_source)
    n_samples = metadata['n_samples']
    n_channels = metadata['n_channels']
    if data_source == 'DigitalPanel':
        dtype = np.uint64
    else:
        dtype = np.int16

    # Create an hdf dataset
    hdf = h5py.File(result_filepath, 'a') # should append existing or write new?
    dset = hdf.create_dataset(data_source, (n_samples, n_channels), dtype=dtype)

    # Open and read the eCube data into the new hdf dataset
    process_channels(data_dir, data_source, range(n_channels), n_samples, data_out=dset, **dataset_kwargs)
    dat = Dataset(data_dir)
    dset.attrs['samplerate'] = dat.samplerate
    dset.attrs['data_source'] = data_source
    dset.attrs['channels'] = range(n_channels)

    return dset

def get_ecube_data_sources(data_dir):
    '''
    Lists the available data sources in a given data directory

    Args: 
        data_dir (str): eCube data directory

    Returns:
        str array: available sources (AnalogPanel, Headstages, etc.)
    '''
    dat = Dataset(data_dir)
    return dat.listsources()

def process_channels(data_dir, data_source, channels, n_samples, dtype=None, data_out=None, **dataset_kwargs):
    '''
    Reads data from an ecube data source by channel until the number of samples requested 
    has been loaded. If a processing function is supplied, it will be applied to 
    each batch of data. If not, the data will be appended 

    Args:
        data_dir (str): folder containing the data you want to load
        data_source (str): type of data ("Headstage", "AnalogPanel", "DigitalPanel")
        channels (int array): list of channels to process
        n_samples (int): number of samples to read. Must be geq than a single chunk
        dtype (np.dtype): format for data_out if none supplied
        data_out (nt, nch): array of data to be written to. If None, it will be created
        dataset_kwargs (kwargs): list of key value pairs to pass to the ecube dataset
        
    Returns:
        (nt, nch): Requested samples for requested channels
    '''
    if data_out == None:
        data_out = np.zeros((n_samples, len(channels)), dtype=dtype)

    dat = Dataset(data_dir, **dataset_kwargs)
    dat.selectsource(data_source)
    chunk = dat.emitchunk(startat=0, debug=True)
    datastream = ChunkedStream(chunkemitter=chunk)

    idx_samples = 0 # keeps track of the number of samples already read/written
    while idx_samples < n_samples:
        try:
            data_chunk = next(datastream)
            data_len = np.shape(data_chunk)[1]
            if len(channels) == 1:
                data_out[idx_samples:idx_samples+data_len,:] = data_chunk[channels,:].T 
            else:
                data_out[idx_samples:idx_samples+data_len,:] = np.squeeze(data_chunk[channels,:]).T # this might be where you filter data
            idx_samples += data_len
        except StopIteration:
            break
    return data_out

def load_ecube_digital(path, data_dir):
    '''
    Just a wrapper around load_ecube_data() and load_ecube_metadata()

    Args:
        path (str): base directory where ecube data is stored
        data_dir (str): folder you want to load

    Returns:
        tuple: tuple containing:
        
            data (nt): digital data, arranged as 64-bit numbers representing the 64 channels
            metadata (dict): metadata (see load_ecube_metadata() for details)
    '''
    data = load_ecube_data(os.path.join(path, data_dir), 'DigitalPanel')
    metadata = load_ecube_metadata(os.path.join(path, data_dir), 'AnalogPanel')
    return data, metadata

def load_ecube_analog(path, data_dir, channels=None):
    '''
    Just a wrapper around load_ecube_data() and load_ecube_metadata()

    Args:
        path (str): base directory where ecube data is stored
        data_dir (str): folder you want to load
        channels (int array, optional): which channels to load

    Returns:
        tuple: tuple containing:
        
            data (nt, nch): analog data for the requested channels
            metadata (dict): metadata (see load_ecube_metadata() for details)
    '''
    data = load_ecube_data(os.path.join(path, data_dir), 'AnalogPanel', channels)
    metadata = load_ecube_metadata(os.path.join(path, data_dir), 'AnalogPanel')
    return data, metadata

def save_hdf(data_dir, hdf_filename, data_dict, data_group="/", append=False, debug=False):
    '''
    Writes data_dict and params into a hdf file in the data_dir folder 

    Args: 
        data_dir (str): destination file directory
        hdf_filename (str): name of the hdf file to be saved
        data_dict (dict, optional): the data to be saved as a hdf file
        data_group (str, optional): where to store the data in the hdf
        append (bool, optional): append an existing hdf file or create a new hdf file

    Returns: None
    '''

    full_file_name = os.path.join(data_dir, hdf_filename)
    if append:
        hdf = h5py.File(full_file_name, 'a')
    elif not os.path.exists(full_file_name):
        hdf = h5py.File(full_file_name, 'w')
    else:
        raise FileExistsError("Will not overwrite existing file!")
        
    # Find or make the appropriate group
    if not data_group in hdf:
        group = hdf.create_group(data_group)
        if debug: print("Writing new group: {}".format(data_group))
    else:
        group = hdf[data_group]
        if debug: print("Adding data to group: {}".format(data_group))

    # Write each key, unless it exists and append is False
    for key in data_dict.keys():
        if key in group:
            print("Warning: dataset " + key + " already exists in " + data_group + "!")
            del group[key]
        data = data_dict[key]
        if hasattr(data, 'dtype') and data.dtype.char == 'U':
            data = str(data)
        elif type(data) is dict:
            import json
            key = key + '_json'
            data = json.dumps(data)
        try:
            group.create_dataset(key, data=data)
            if debug: print("Added " + key)
        except:
            if debug: print("Warning: could not add key {} with data {}".format(key, data))
    
    hdf.close()
    if debug: print("Done!")
    return

def get_hdf_contents(data_dir, hdf_filename, show_tree=False):
    '''
    Lists the hdf contents in a dictionary

    Args:
        data_dir (str): folder where data is located
        hdf_filename (str): name of hdf file
    
    Returns:
        dict: contents of the file
    '''
    full_file_name = os.path.join(data_dir, hdf_filename)
    hdf = h5py.File(full_file_name, 'r')

    def _is_dataset(hdf):
        return isinstance(hdf, h5py.Dataset)

    def _get_hdf_contents(hdf, str_prefix=""):
        
        # If we're at a dataset print it out
        if _is_dataset(hdf):
            name = os.path.split(hdf.name)[1]
            if show_tree: 
                print(f'{str_prefix}{name}: [shape: {hdf.shape}, type: {hdf.dtype}]')
            return (hdf.shape, hdf.dtype)
        
        # Otherwise recurse if we're in a group
        else:
            contents = dict()
            for name, group in hdf.items():
                if show_tree and not _is_dataset(group):
                    print(str_prefix+"└──" + name)
                contents[name] = _get_hdf_contents(group, str_prefix.replace("└──", "|  ")+"└──")
            return contents
    
    if show_tree: 
        print(hdf_filename)
    return _get_hdf_contents(hdf)

def _load_hdf_dataset(dataset, name):
    '''
    Internal function for loading hdf datasets. Decodes json and unicode data automatically.

    Args:
        dataset (hdf object): dataset to load
        name (str): name of the dataset

    Returns:
        tuple: tuple containing:

            name (str): name of the dataset (might be modified)
            data (object): loaded data
    '''
    data = dataset[()]
    if '_json' in name:
        import json
        name = name.replace('_json', '')
        data = json.loads(data)
    try:
        data = data.decode('utf-8')
    except:
        pass
    return name, data

def load_hdf_data(data_dir, hdf_filename, data_name, data_group="/"):
    '''
    Simple wrapper to get the data from an hdf file as a numpy array

    Args:
        data_dir (str): folder where data is located
        hdf_filename (str): name of hdf file
        data_name (str): table to load
        data_group (str): from which group to load data
    
    Returns:
        ndarray: numpy array of data from hdf
    '''
    full_file_name = os.path.join(data_dir, hdf_filename)
    hdf = h5py.File(full_file_name, 'r')
    full_data_name = os.path.join(data_group, data_name)
    if full_data_name not in hdf:
        raise ValueError('{} not found in file {}'.format(full_data_name, hdf_filename))
    _, data = _load_hdf_dataset(hdf[full_data_name], data_name)
    hdf.close()
    return np.array(data)

def load_hdf_group(data_dir, hdf_filename, group="/"):
    '''
    Loads any datasets from the given hdf group into a dictionary. Also will
    recursively load other groups if any exist under the given group

    Args:
        data_dir (str): folder where data is located
        hdf_filename (str): name of hdf file
        group (str): name of the group to load
    
    Returns:
        dict: all the datasets contained in the given group
    '''
    full_file_name = os.path.join(data_dir, hdf_filename)
    hdf = h5py.File(full_file_name, 'r')
    if group not in hdf:
        raise ValueError('No such group in file {}'.format(hdf_filename))

    # Recursively load groups until datasets are reached
    def _load_hdf_group(hdf):
        keys = hdf.keys()
        data = dict()
        for k in keys:
            if isinstance(hdf[k], h5py.Group):
                data[k] = _load_hdf_group(hdf[k])
            else:
                k_, v = _load_hdf_dataset(hdf[k], k)
                data[k_] = v
        return data

    data = _load_hdf_group(hdf[group])
    hdf.close()
    return data

def load_bmi3d_hdf_table(data_dir, filename, table_name):
    '''
    Loads data and metadata from a table in an hdf file generated by BMI3D

    Args:
        data_dir (str): path to the data
        filename (str): name of the file to load from
        table_name (str): name of the table you want to load

    Returns:
        tuple: tuple containing:
        
            data (ndarray): data from bmi3d
            metadata (dict): attributes associated with the table
    '''
    filepath = os.path.join(data_dir, filename)
    with tables.open_file(filepath, 'r') as f:
        if table_name not in f.root:
            raise ValueError(f"{table_name} not found in {filename}")
        table = getattr(f.root, table_name)
        param_keys = table.attrs._f_list("user")
        metadata = {k : getattr(table.attrs, k) for k in param_keys}
        return table.read(), metadata

def load_bmi3d_root_metadata(data_dir, filename):
    '''
    Root metadata not accessible using pytables, instead use h5py

    Args:
        data_dir (str): path to the data
        filename (str): name of the file to load from

    Returns:
        dict: key-value attributes
    '''
    with h5py.File(os.path.join(data_dir, filename), 'r') as f:
        return dict(f['/'].attrs.items())

# Set up a cache mapping filenames to pandas dataframes so we don't have to load the
# dataframe every time someone calls the lookup functions
_cached_dataframes = {}

def lookup_excel_value(data_dir, excel_file, from_column, to_column, lookup_value):
    '''
    Finds a matching value for the given key in an excel file. Used for looking up
    electrode and acquisition channels for signal path files, but can also be useful
    as a lookup table for other numeric mappings.

    Args:
        data_dir (str): where the signal path file is located
        signal_path_file (str): signal path definition file
        from_column (str, optional): the name of the electrode column
        to_column (str, optional): the name of the acquisition column
        lookup_value (int): match this value in the from_column

    Returns:
        int: the corresponding value in the lookup table, or 0 if none is found
    '''
    fullfile = os.path.join(data_dir, excel_file)
    if fullfile in _cached_dataframes:
        dataframe = _cached_dataframes[fullfile]
    else:
        dataframe = pd.read_excel(fullfile)
        _cached_dataframes[fullfile] = dataframe
    
    row = dataframe.loc[dataframe[from_column] == lookup_value]
    if len(row) > 0:
        return row[to_column].to_numpy()[0]
    else:
        return 0

def lookup_acq2elec(data_dir, signal_path_file, acq, zero_index=True):
    '''
    Looks up the electrode number for a given acquisition channel using an excel map file (from Dr. Map)

    Args:
        data_dir (str): where the signal path file is located
        signal_path_file (str): signal path definition file
        acq (int): which channel to look up
        zero_index (bool, optional): use 0-indexing for acq and elec (default True)

    Returns:
        int: matching electrode number. If no matching electrode is found, returns -1 (or 0 with zero_index=False)
    '''
    value = lookup_excel_value(data_dir, signal_path_file, 'acq', 'electrode', acq + 1*zero_index) 
    return value - 1*zero_index

def lookup_elec2acq(data_dir, signal_path_file, elec, zero_index=True):
    '''
    Looks up the acquisition channel for a given electrode number using an excel map file (from Dr. Map)

    Args:
        data_dir (str): where the signal path file is located
        signal_path_file (str): signal path definition file
        elec (int): which electrode to look up
        zero_index (bool, optional): use 0-indexing for acq and elec (default True)

    Returns:
        int: matching acquisition channel. If no matching channel is found, returns -1 (or 0 with zero_index=False)
    '''
    value = lookup_excel_value(data_dir, signal_path_file, 'electrode', 'acq', elec + 1*zero_index)
    return value - 1*zero_index

def load_electrode_pos(data_dir, pos_file):
    '''
    Reads an electrode position map file and returns the x and y positions. The file
    should have the columns 'topdown_x' and 'topdown_y'.

    Args:
        data_dir (str): where to find the file
        pos_file (str): the excel file

    Returns:
        tuple: tuple containing:

            x_pos (nch): x position of each electrode
            y_pos (nch): y position of each electrode
    '''
    fullfile = os.path.join(data_dir, pos_file)
    electrode_pos = pd.read_excel(fullfile)
    x_pos = electrode_pos['topdown_x'].to_numpy()
    y_pos = electrode_pos['topdown_y'].to_numpy()
    return x_pos, y_pos

<<<<<<< HEAD
def parse_str_list(strings, str_include=None, str_avoid=None):
    '''
    This function parses a list of strings to return the strings that include/avoid specific substrings
    It was designed to parse dictionary keys

    Args: 
        strings (list of strings): List of strings 
        str_include (list of strings): List of substrings that must be included in a string to keep it
        str_avoid (list of strings): List of substrings that can not be included in a string to keep it
        
    Retruns:
        (list of strings): List of strings fitting the input conditions

    Example::
        >>> str_list = ['sig001i_wf', 'sig001i_wf_ts', 'sig002a_wf', 'sig002a_wf_ts', 
                        'sig002b_wf', 'sig002b_wf_ts', 'sig002i_wf', 'sig002i_wf_ts']
        >>> parsed_strings = parse_str_list(str_list, str_include=['sig002', 'wf'], str_avoid=['b_wf', 'i_wf'])
        >>> print(parsed_strings)
        ['sig002a_wf', 'sig002a_wf_ts']
    '''
    parsed_str = []
    
    for str_idx, str_val in enumerate(strings):
        counter = 0
        nconditions = 0
        if str_include is not None:
            for istr_incl, istr_incl_val in enumerate(str_include):
                nconditions += 1
                if istr_incl_val in strings[str_idx]:
                    counter += 1
        if str_avoid is not None:
            for istr_avd, istr_avd_val in enumerate(str_avoid):
                nconditions += 1
                if istr_avd_val not in strings[str_idx]:
                    counter += 1
        
        if counter == nconditions:
            parsed_str.append(strings[str_idx])
            
    return parsed_str
=======
def gen_test_signal(amplitude, frequency, duration=1, n_channels=8, samplerate=25000):
    '''
    Generate sine waves offset in phase by 2*pi/n_channels at the given amplitude and frequency

    Args: 
        amplitude (float): amplitude of each sine wave
        frequency (float): frequency in Hz
        duration (float, optional): time in seconds (default 1)
        n_channels (int, optional): number of channels to generate (default 8)
        samplerate (int, optional): sampling rate of the signal in Hz (default 25,000)

    Returns:
        (nt, nch) array: timeseries data across channels
    '''    
    time = np.arange(0, duration, 1/samplerate)
    data = []
    for i in range(n_channels):
        theta = 2*i*np.pi/8 # shift phase for each channel
        sinewave = amplitude * np.sin(2 * np.pi * frequency * time + theta)
        data.append(sinewave)
    data = np.array(data).T

    return data

def save_test_signal_ecube(data, save_dir, voltsperbit):
    '''
    Create a binary file with eCube formatting using the given data

    Args:
        data (nt, nch): test_signal to save
        save_dir (str): where to save the file
        voltsperbit (float): gain of the headstage data you are creating

    Returns:
        str: filename of the new data
    '''
    intdata = np.array(data/voltsperbit, dtype='<i2') # turn into integer data
    flatdata = data.reshape(-1)
    timestamp = [1, 2, 3, 4]
    flatdata = np.insert(flatdata, timestamp, 0)

    # Save it to the test file
    datestr = datetime.now().strftime("%Y-%m-%d_%H-%M-%S") # e.g. 2021-05-06_11-47-02
    filename = f"Headstages_{data.shape[1]}_Channels_int16_{datestr}.bin"
    filepath = os.path.join(save_dir, filename)
    with open(filepath, 'wb') as f:
        for _ in range(8):
            f.write(np.byte(1)) # 8 byte timestamp
        for t in range(intdata.shape[0]):
            for ch in range(intdata.shape[1]):
                f.write(np.byte(intdata[t,ch]))
                f.write(np.byte(intdata[t,ch] >> 8))

    return filename
>>>>>>> 7f64251d
<|MERGE_RESOLUTION|>--- conflicted
+++ resolved
@@ -666,7 +666,7 @@
     y_pos = electrode_pos['topdown_y'].to_numpy()
     return x_pos, y_pos
 
-<<<<<<< HEAD
+
 def parse_str_list(strings, str_include=None, str_avoid=None):
     '''
     This function parses a list of strings to return the strings that include/avoid specific substrings
@@ -707,7 +707,7 @@
             parsed_str.append(strings[str_idx])
             
     return parsed_str
-=======
+
 def gen_test_signal(amplitude, frequency, duration=1, n_channels=8, samplerate=25000):
     '''
     Generate sine waves offset in phase by 2*pi/n_channels at the given amplitude and frequency
@@ -762,4 +762,3 @@
                 f.write(np.byte(intdata[t,ch] >> 8))
 
     return filename
->>>>>>> 7f64251d
