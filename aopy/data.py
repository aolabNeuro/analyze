--- conflicted
+++ resolved
@@ -1034,8 +1034,6 @@
         this_dat = pickle.load(f)
     return this_dat
 
-<<<<<<< HEAD
-=======
 
 def yaml_write(filename, data):
     '''
@@ -1070,5 +1068,4 @@
     with open(filename) as file:
         task_codes = yaml.load(file, Loader=yaml.FullLoader)
 
-    return task_codes
->>>>>>> b405de07
+    return task_codes