--- conflicted
+++ resolved
@@ -167,7 +167,6 @@
     ax.set_xlabel('x position')
     ax.set_ylabel('y position')
 
-<<<<<<< HEAD
 def saveanim(animation, base_dir, filename, dpi=72, **savefig_kwargs):
     '''
     Save an animation using ffmpeg
@@ -257,7 +256,7 @@
         
     return FuncAnimation(fig, draw, frames=trajectory.shape[0],
                          init_func=lambda : None, interval=1000./samplerate)
-=======
+
 def set_bounds(bounds, ax=None):
     '''
     Sets the x, y, and z limits according to the given bounds
@@ -349,5 +348,4 @@
 
     if bounds is not None: set_bounds(bounds, ax)
     ax.set_xlabel('x')
-    ax.set_ylabel('y')
->>>>>>> 9036509e
+    ax.set_ylabel('y')