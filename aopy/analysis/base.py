--- conflicted
+++ resolved
@@ -2401,7 +2401,6 @@
         data = data[:, np.newaxis, :]
     elif data.ndim != 3:
         raise ValueError("data must have shape (nunit, ntr) or (nunit, nfeatures, ntr)")
-<<<<<<< HEAD
     
     nunit, nfeatures, ntr = data.shape
     nlabels = len(np.unique(labels))
@@ -2434,40 +2433,6 @@
         if return_weights:
             weights = np.zeros((nlabels, nunit, nfeatures, nfolds))*np.nan
     
-=======
-    
-    nunit, nfeatures, ntr = data.shape
-    nlabels = len(np.unique(labels))
-    kf = model_selection.KFold(n_splits=nfolds)
-
-    if seed is not None:
-        np.random.seed(seed)
-
-    if lda_model is None:
-        lda = LinearDiscriminantAnalysis(solver='eigen', shrinkage=regularization)
-    else:
-        lda = lda_model
-
-    if shuffle_labels:
-        Y = np.random.permutation(Y)
-
-    # Choose trials randomly so that the number of trials per target can be the same across targets.
-    trial_mask = postproc.get_conditioned_trials_per_target(labels, min_trial, cond_mask=cond_mask, replacement=replacement, seed=seed)
-        
-    # Extract trials
-    data_trial = data[:,:,trial_mask]
-    Y = labels[trial_mask]
-
-    pred_Y = []
-    true_Y = []
-
-    # Perform LDA using single unit activity separately
-    if single_decoding:
-
-        if return_weights:
-            weights = np.zeros((nlabels, nunit, nfeatures, nfolds))*np.nan
-    
->>>>>>> bd4f88f9
         accuracy = []
         for iunit in range(data_trial.shape[0]):
             # Flatten features for sklearn
@@ -2596,7 +2561,6 @@
         
     return np.array(trajectories)
 
-<<<<<<< HEAD
 def find_submovement_start(trajectories, speeds, origins=None, speed_threshold=2.5, prominence_fraction=0.5, distance_threshold=5.0):
     """
     Identifies the index in each trial where the initial reach ends and submovements begin.
@@ -2770,8 +2734,7 @@
                 
     return np.array(split_indices)
 
-=======
->>>>>>> bd4f88f9
+
 def calc_statistic_random_trials(data, n_trials=300, 
                                  statistic=partial(np.mean, axis=0),
                                  rng=None):
