'''
This is an example module to practice using git
'''

# Ryan's practice function
def practice_func_ryan(user_name):
    '''
    This function returns a print statement specific to Ryan from the input username

    Inputs:
        user_name [string]: Name of person running the function
        
    Outputs:
        string_out [string]: Hello Ryan from 
    '''
    string_out = 'Hello Ryan, from' + user_name
    return string_out

# Ryan's practice function 2
def practice_func_ryan2(favorite_food):
    '''
    This function returns a print statement specific to Ryan from the input username

    Inputs:
        favorite_food [string]: Your favorite food
        
    Outputs:
        None; print statement
    '''
    string_out = 'My favorite food is' + favorite_food
    return string_out

# Leo's practice function
def practice_func_leo(number_of_fish):
    '''
    This function prints a number of fish

    Inputs:
        number_of_fish [int]: How many fish you have
        
    Outputs:
        statement [str]: a statement of how many fish you have
    '''
    
    return 'You have {} fish'.format(number_of_fish)

<<<<<<< HEAD
def display_cat_leo():
    '''
    Cat

    Inputs:
        None

    Outputs:
        cat [str]: a cat
    '''
    cat = ' /\\_/\\\n( o.o )\n > ^ <'
    for t in range(3):
        print(cat)
    return cat
=======
def practice_func_miken(your_number):
    '''
    This function tests if your number is the best number

    Inputs:
        your_number [num]: your number, any number.

    Outputs:
        result [bool]: True if your number is the best number, otherwise false.
    '''

    result = your_number == 7
    return result 
>>>>>>> 78107fb1
<|MERGE_RESOLUTION|>--- conflicted
+++ resolved
@@ -44,7 +44,7 @@
     
     return 'You have {} fish'.format(number_of_fish)
 
-<<<<<<< HEAD
+
 def display_cat_leo():
     '''
     Cat
@@ -59,7 +59,7 @@
     for t in range(3):
         print(cat)
     return cat
-=======
+
 def practice_func_miken(your_number):
     '''
     This function tests if your number is the best number
@@ -73,4 +73,3 @@
 
     result = your_number == 7
     return result 
->>>>>>> 78107fb1
