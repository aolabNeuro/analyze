'''
This is an example module to practice using git
'''

# Ryan's practice function
def practice_func_ryan(user_name):
    '''
    This function returns a print statement specific to Ryan from the input username

    Inputs:
        user_name [string]: Name of person running the function
        
    Outputs:
        string_out [string]: Hello Ryan from 
    '''
    string_out = 'Hello Ryan, from' + user_name
    return string_out

# Ryan's practice function 2
def practice_func_ryan2(favorite_food):
    '''
    This function returns a print statement specific to Ryan from the input username

    Inputs:
        favorite_food [string]: Your favorite food
        
    Outputs:
        None; print statement
    '''
    string_out = 'My favorite food is' + favorite_food
    return string_out

# Leo's practice function
def practice_func_leo(number_of_fish):
    '''
    This function prints a number of fish

    Inputs:
        number_of_fish [int]: How many fish you have
        
    Outputs:
        statement [str]: a statement of how many fish you have
    '''
    
    return 'You have {} fish'.format(number_of_fish)

<<<<<<< HEAD
def practice_func_sijia(favourite_marvel_character):
    '''
    This function prints a number of fish

    Inputs:
        favourite_marvel_character [string ]: which marvel character we'd like to meet
        
    Outputs:
        statement [str]: a greeting statement to the favourite marvel character
    '''
    
    return f'hello, {favourite_marvel_character}'
=======

def display_cat_leo():
    '''
    Cat

    Inputs:
        None

    Outputs:
        cat [str]: a cat
    '''
    cat = ' /\\_/\\\n( o.o )\n > ^ <'
    for t in range(3):
        print(cat)
    return cat

def practice_func_miken(your_number):
    '''
    This function tests if your number is the best number

    Inputs:
        your_number [num]: your number, any number.

    Outputs:
        result [bool]: True if your number is the best number, otherwise false.
    '''

    result = your_number == 7
    return result 
>>>>>>> c4dae4a2
<|MERGE_RESOLUTION|>--- conflicted
+++ resolved
@@ -44,7 +44,7 @@
     
     return 'You have {} fish'.format(number_of_fish)
 
-<<<<<<< HEAD
+
 def practice_func_sijia(favourite_marvel_character):
     '''
     This function prints a number of fish
@@ -57,7 +57,7 @@
     '''
     
     return f'hello, {favourite_marvel_character}'
-=======
+
 
 def display_cat_leo():
     '''
@@ -87,4 +87,4 @@
 
     result = your_number == 7
     return result 
->>>>>>> c4dae4a2
+
