# preproc.py
# Code for preprocessing neural data (reorganize data into the needed form) including parsing
# experimental files, trial sorting, and subsampling

import numpy as np
import numpy.lib.recfunctions as rfn
from . import data as aodata
from . import utils, precondition
import os
import h5py
from scipy import interpolate

from . import analysis
from . import postproc

'''
Timestamps and events
'''
def get_closest_value(timestamp, sequence, radius):
    '''
    Returns the value, within a specified radius, in given sequence 
    closest to given timestamp. if none exist, returns none. If two are
    equidistant, this function returns the lower value.

    Args: 
        timestamp (float): given timestamp
        sequence (nt): sequence to search for closest value
        radius (float): distance from timestamp to search for closest value

    Returns:
        tuple: tuple containing:
            | **closest_value (float):** value within sequence that is closest to timestamp
            | **closest_idx (int):** index of the closest_value in the sequence
    '''

    # initialize returned value
    closest_value = None
    minimum = None
    x_diff = np.zeros(len(sequence))

    # calculate differences
    x_diff = timestamp - np.array(sequence)
    # check x_diff within radius
    within_radius = np.abs(x_diff)<=radius
    # find closest sequence value based on x_diff
    if np.any(within_radius):
        minimum = np.argmin(np.abs(x_diff))
        closest_value = sequence[minimum]

    return closest_value, minimum

def find_measured_event_times(approx_times, measured_times, search_radius, return_idx=False):
    '''
    Uses closest_value() to repeatedly find a measured time for each approximate time.		

    Args:
        approx_times (nt): array of approximate event timestamps
        measured_times (nt'): array of measured timestamps that might correspond to the approximate timestamps
        search_radius (float): distance before and after each approximate time to search for a measured time 
        return_idx (bool, optional): if true, also return the index into measured time for each measured time
        
    Returns:
        tuple: tuple containing:
            | **parsed_ts (nt):** array of the same length as approximate timestamps, 
                but containing matching timestamps or np.nan
            | **prased_idx (nt):** array of indices into measured_times corresponding
                to the parsed timestamps
    '''

    parsed_idx = np.empty((len(approx_times),))
    parsed_ts = np.empty((len(approx_times),))
    parsed_idx[:] = np.nan
    parsed_ts[:] = np.nan

    # Find the closest neighbor for each approximate timestamp
    search_size = 1000
    idx_prev_closest = 0
    idx_next_closest = min(search_size, len(measured_times))
    for idx_ts, ts in enumerate(approx_times):

        # Try searching a small subset of measured times
        closest, idx_closest = get_closest_value(ts, measured_times[idx_prev_closest:idx_next_closest], search_radius)
        if closest:
            parsed_ts[idx_ts] = closest
            parsed_idx[idx_ts] = idx_prev_closest + idx_closest
            idx_prev_closest += idx_closest
            idx_next_closest = min(idx_next_closest + 1, len(measured_times))
            continue

        # If that doesn't work, look in the whole array. This approach speeds things up 
        # considerably if there are only a small number of missing measurements
        closest, idx_closest = get_closest_value(ts, measured_times[idx_next_closest:], search_radius)
        if closest:
            parsed_ts[idx_ts] = closest
            parsed_idx[idx_ts] = idx_next_closest + idx_closest
            idx_prev_closest = idx_next_closest + idx_closest
            idx_next_closest = min(idx_prev_closest + search_size, len(measured_times))

    if return_idx:
        return parsed_ts, parsed_idx
    else:
        return parsed_ts

def get_measured_clock_timestamps(estimated_timestamps, measured_timestamps, latency_estimate=0.01, search_radius=1./100):
    '''
    Takes estimated frame times and measured frame times and returns a time for each frame. If no closeby measurement
    can be found for a given estimate, that frame will be filled with np.nan

    Args:
        estimated_timestamps (nframes): timestamps when frames were thought to be displayed
        measured_timestamps (nt): timestamps when frames actually appeared on screen
        latency_estimate (float, optional): how long the display takes normally to update
        search_radius (float, optional): how far away to look for a measurement before giving up

    Returns:
        nframes array: measured timestamps, some of which will be np.nan if they were not displayed
    '''

    approx_timestamps = estimated_timestamps + latency_estimate
    return find_measured_event_times(approx_timestamps, measured_timestamps, search_radius)

def fill_missing_timestamps(uncorrected_timestamps):
    '''
    Fill missing timestamps by copying the subsequent timestamp over any NaNs. For example, if you have
    timestamps `[0.01, 0.08, np.nan, np.nan, 0.25, np.nan, 0.38]`, then apply fill_missing_timestamps, 
    the result would be `[0.01, 0.08, 0.25, 0.25, 0.25, 0.38, 0.38]`. Used by proc_exp() to give the times
    at which things appeared on the screen, since sometimes the screen will miss a refresh period and not 
    display something until the next cycle.

    Args:
        uncorrected_timestamps (nframes): timestamps with missing data (np.nan) because they were recorded
        from a source which sometimes skips frames

    Returns:
        corrected_timestamps (nframes): measured timestamps with missing values filled in with the next non-nan value
    '''

    # For any missing timestamps, the time at which they occurred is the next non-nan value
    missing = np.isnan(uncorrected_timestamps)
    corrected_timestamps = uncorrected_timestamps.copy()
    if missing.any():

        # Fill in missing values by reversing the order, then filling in the previous value
        backwards_timestamps = np.flip(corrected_timestamps)
        missing = np.isnan(backwards_timestamps)
        idx = np.where(~missing, np.arange(len(missing)), 0)
        np.maximum.accumulate(idx, out=idx) # apply maximum element-wise across the backwards array of indices
        backwards_timestamps[missing] = backwards_timestamps[idx[missing]]
        corrected_timestamps = np.flip(backwards_timestamps)

        # Unfortunately if the last few frames are missing then they never occurred, however this causes
        # problems in later analysis so we fill it in with the best guess. Shouldn't have much of
        # an impact since nothing ever happens on the last frame. So we repeat the process in the forward order
        missing = np.isnan(corrected_timestamps)
        idx = np.where(~missing, np.arange(len(missing)), 0)
        np.maximum.accumulate(idx, out=idx) # apply maximum element-wise across the backwards array of indices
        corrected_timestamps[missing] = corrected_timestamps[idx[missing]]

    return corrected_timestamps

def interp_timestamps2timeseries(timestamps, timestamp_values, samplerate=None, sampling_points=None, interp_kind='linear', extrap_values='extrapolate'):
    '''
    This function uses linear interpolation (scipy.interpolate.interp1d) to convert timestamped data to timeseries data given new sampling points.
    Timestamps must be monotonic. If the timestamps or timestamp_values include a nan, this function ignores the corresponding timestamp value and performs interpolation between the neighboring values.
    To calculate the new points from 'samplerate' this function creates sample points with the same range as 'timestamps' (timestamps[0], timestamps[-1]).
    Either the 'samplerate' or 'sampling_points' optional argument must be used. If neither are filled, the function will display a warning and return nothing.
    If both 'samplerate' and 'sampling_points' are input, the sampling points will be used. 
    If the input timestamps are not monotonic, the function will display a warning and return nothing.
    The optional argument 'interp_kind' corresponds to 'kind' and 'extrap_values' corresponds to 'fill_values' in scipy.interpolate.interp1d.
    More information about 'extrap_values' can be found on the scipy.interpolate.interp1d documentation page. 

    Example::
    >>> timestamps = np.array([1,2,3,4])
    >>> timestamp_values = np.array([100,200,100,300])
    >>> timeseries, sampling_points = interp_timestamps2timeseries(timestamps, timestamp_values, samplerate=2)
    >>> print(timeseries)
    np.array([100,150,200,150,100,200,300])
    >>> print(sampling_points)
    np.array([1,1.5,2,2.5,3,3.5,4])

    Args:
        timestamps (nstamps): Timestamps of original data to be interpolated between.
        timestamp_values (nstamps): Values corresponding to the timestamps.
        samplerate (float): Optional argument if new sampling points should be calculated based on the timstamps. Sampling rate of newly sampled output array. [Hz]
        output_array (nt): Optional argument to pass predefined sampling points. 
        interp_kind (str): Optional argument to define the kind of interpolation used. Defaults to 'linear'
        extrap_values (str, array, or tuple): Optional argument to define how values out of the range of 'timestamps' are fliled. This defaults to extrapolate but a tuple or array can be input to further define these values. ('fill_value' in scipy.interpolate.interp1d)

    Returns:
        tuple: tuple containing:
        | **timeseries (nt):** New timeseries of data.
        | **sampling_points (nt):** Sampling points used to calculate the new time series.

    '''
    # Check for nans and remove them
    if not np.all(np.logical_not(np.isnan(timestamps))) or not np.all(np.logical_not(np.isnan(timestamp_values))):
        nanmask_stamps = np.logical_not(np.isnan(timestamps))
        nanmask_values = np.logical_not(np.isnan(timestamp_values))
        nanmask = np.logical_and(nanmask_stamps, nanmask_values)
        timestamps = timestamps[nanmask]
        timestamp_values = timestamp_values[nanmask]

    # Check that timestamps are monotonic
    if not np.all(np.diff(timestamps) > 0):
        print("Warning: Input timemeseries is not monotonic")
        return

    # Check for sampling points information
    if samplerate is None and sampling_points is None:
        print("Warning: Not information to determine new sampling points is included. Please input the samplerate to calculate the new points from or the new sample points.")
        return

    # Calculate output sampling points if none are input
    if sampling_points is None:
        sampling_points = np.arange(timestamps[0], timestamps[-1]+(1/samplerate), 1/samplerate)

    # Interpolate
    f_interp = interpolate.interp1d(timestamps, timestamp_values, kind=interp_kind, fill_value=extrap_values)
    timeseries = f_interp(sampling_points)

    return timeseries, sampling_points

'''
Trial alignment
'''
def trial_separate(events, times, evt_start, n_events=8, nevent_offset=0):
    '''
    Compute the 2D matrices contaning events per trial and timestamps per trial. 
    If there are not enough events to fill n_events, the remaining indices will be a value of '-1' the events are ints or missing values if events are strings.

    Args:
        events (nt): events vector
        times (nt): times vector
        evt_start (int or str): event marking the start of a trial
        n_events (int): number of events in a trial
        nevent_offset (int): number of events before the start event to offset event alignment by. For example,
            if you wanted to align to "targ" in ["trial", "targ", "reward", "trial", "targ", "error"] but include the preceding "trial"
            event, then you could use nevent_offset=-1

    Returns:
        tuple: tuple containing:
            | **trial_events (n_trial, n_events):** events per trial
            | **trial_times (n_trial, n_events):** timestamps per trial
    '''

    # Pad the arrays a bit in case there is an evt_start at the beginning or end
    if np.issubdtype(events.dtype, np.number):
        if nevent_offset < 0:
            events = events.astype('int32')
            events = np.pad(events, (-nevent_offset, n_events), constant_values=(-1,))
            times = np.pad(times, (-nevent_offset, n_events), constant_values=(-1,))
        else:
            events = events.astype('int32')
            events = np.pad(events, (0, n_events+nevent_offset), constant_values=(-1,))
            times = np.pad(times, (0, n_events+nevent_offset), constant_values=(-1,))
    else:
        if nevent_offset < 0:
            events = np.pad(events, (-nevent_offset, n_events), constant_values=('',))
            times = np.pad(times, (-nevent_offset, n_events), constant_values=(-1,))
        else:
            events = np.pad(events, (0, n_events+nevent_offset), constant_values=('',))
            times = np.pad(times, (0, n_events+nevent_offset), constant_values=(-1,))    
    

    # Find the indices in events that correspond to evt_start 
    evt_start_idx = np.where(events == evt_start)[0]+nevent_offset

    # Find total number of trials
    num_trials = len(evt_start_idx)
    
    # Calculate trial_events and trial_times matrices
    trial_events = np.empty((num_trials, n_events), dtype=events.dtype)
    trial_times = np.empty((num_trials, n_events), dtype=times.dtype)
    for iE in range(len(evt_start_idx)):
        trial_events[iE,:] = events[evt_start_idx[iE]: evt_start_idx[iE]+n_events]
        trial_times[iE,:] = times[evt_start_idx[iE]: evt_start_idx[iE]+n_events]

    return trial_events, trial_times

def trial_align_events(aligned_events, aligned_times, event_to_align):
    '''
    Compute a new trial_times matrix with offset timestamps for the given event_to_align.
    Any index corresponding to where aligned_events is empty will also be empty.
    
    Args:
        aligned_events (n_trial, n_event): events per trial
        aligned_times (n_trial, n_event): timestamps per trial
        event_to_align (int or str): event to align to

    Returns:
        (n_trial, n_event): number of trials by number of events
    '''

    # For each row, find the column that matches the given event, 
    # then subtract its timestamps from the entire row
    trial_aligned_times = np.zeros(aligned_times.shape)
    for idx_trial in range(aligned_events.shape[0]):
        idx_time = np.where(aligned_events[idx_trial,:] == event_to_align)[0][0] # take the first match
        time_offset = aligned_times[idx_trial, idx_time]
        offset_row = aligned_times[idx_trial, :] - time_offset
        trial_aligned_times[idx_trial] = offset_row

        # Handle case where the input row of aligned_events has missing values.
        zero_idx = np.where(np.logical_or(aligned_events[idx_trial,:] == -1, aligned_events[idx_trial,:] == ''))[0]
        if len(zero_idx) > 0:
            trial_aligned_times[idx_trial,zero_idx] = 0

    return trial_aligned_times

def trial_align_data(data, trigger_times, time_before, time_after, samplerate):
    '''
    Transform data into chunks of data triggered by trial start times. If trigger_times is too long
    relative to 'data/samplerate', only the triggers that correspond to data will be returned.

    Args:
        data (nt, nch): arbitrary data, can be multidimensional
        trigger_times (ntrial): start time of each trial [s]
        time_before (float): amount of time [s] to include before the start of each trial
        time_after (float): time [s] to include after the start of each trial
        samplerate (int): sampling rate of data [samples/s]
    
    Returns:
        (ntrial, nt, nch): trial aligned data
    '''
    dur = time_after + time_before
    n_samples = int(np.floor(dur * samplerate))

    if data.ndim == 1:
        data.shape = (data.shape[0], 1)
    trial_aligned = np.zeros((len(trigger_times), n_samples, *data.shape[1:]))

    # Don't look at trigger times that are after the end of the data
    max_trigger_time = (data.shape[0]/samplerate) - time_after
    last_trigger_idx = np.where(trigger_times < max_trigger_time)[0][-1]
    for t in range(last_trigger_idx+1):
        t0 = trigger_times[t] - time_before
        if np.isnan(t0):
            continue
        # sub = subvec(data, t0, n_samples, samplerate)
        trial_data = np.empty((n_samples,data.shape[1]))
        idx_start = int(np.floor(t0*samplerate))
        idx_end = min(data.shape[0], idx_start+n_samples)
        trial_data[:idx_end-idx_start,:] = data[idx_start:idx_end,:]
        trial_aligned[t,:min(len(trial_data),n_samples),:] = trial_data[:min(len(trial_data),n_samples),:]
    return np.squeeze(trial_aligned)

def trial_align_times(timestamps, trigger_times, time_before, time_after, subtract=True):
    '''
    Takes timestamps and splits them into chunks triggered by trial start times

    Args:
        timestamps (nt): events in time to be trial aligned
        trigger_times (ntrial): start time of each trial
        time_before (float): amount of time to include before the start of each trial
        time_after (float): time to include after the start of each trial
        subtract (bool, optional): whether the start of each trial should be set to 0
    
    Returns:
        tuple: tuple containing:
            | **trial_aligned (ntrial, nt):** trial aligned timestamps
            | **trial_indices (ntrial, nt):** indices into timestamps in the same shape as trial_aligned
    '''
    trial_aligned = []
    trial_indices = []
    for t in range(len(trigger_times)):
        t0 = trigger_times[t] - time_before
        t1 = trigger_times[t] + time_after
        trial_idx = (timestamps > t0) & (timestamps <= t1)
        sub = timestamps[trial_idx]
        if subtract:
            sub -= trigger_times[t]
        trial_aligned.append(sub)
        trial_indices.append(np.where(trial_idx)[0])
    return trial_aligned, trial_indices


def get_trial_segments(events, times, start_events, end_events):
    '''
    Gets times for the start and end of each trial according to the given set of start_events and end_events

    Args:
        events (nt): events vector
        times (nt): times vector
        start_events (list): set of start events to match
        end_events (list): set of end events to match

    Returns:
        tuple: tuple containing:
            | **segments (list of list of events):** a segment of each trial
            | **times (ntrials, 2):** list of 2 timestamps for each trial corresponding to the start and end events

    Note:
        - if there are multiple matching start or end events in a trial, only consider the first one
    '''
    # Find the indices in events that correspond to start events
    evt_start_idx = np.where(np.in1d(events, start_events))[0]

    # Extract segments for each start event
    segments = []
    segment_times = []
    for idx_evt in range(len(evt_start_idx)):
        idx_start = evt_start_idx[idx_evt]
        idx_end = evt_start_idx[idx_evt] + 1

        # Look forward for a matching end event
        while idx_end < len(events):
            if np.in1d(events[idx_end], start_events): 
                break # start event must be followed by end event otherwise not valid
            if np.in1d(events[idx_end], end_events):
                segments.append(events[idx_start:idx_end+1])
                segment_times.append([times[idx_start], times[idx_end]])
                break 
            idx_end += 1
    segment_times = np.array(segment_times)
    return segments, segment_times

def get_data_segments(data, segment_times, samplerate):
    '''
    Gets arbitrary length segments of data from a timeseries

    Args:
        data (nt, ndim): arbitrary timeseries data that needs to segmented
        segment_times (nseg, 2) pairs of start and end times for each segment
        samplerate (int): sampling rate of the data

    Returns:
        list of 1d arrays (nt): nt is the length of each segment (can be different for each)
    '''
    segments = []
    for idx_seg in range(segment_times.shape[0]):
        idx_data_start = int(segment_times[idx_seg,0]*samplerate)
        idx_data_end = int(segment_times[idx_seg,1]*samplerate)
        seg = data[idx_data_start:idx_data_end]
        segments.append(seg)
    return segments

def get_unique_conditions(trial_idx, conditions, condition_name='target'):
    '''
    Gets the unique trial combinations of each condition set. Used to parse BMI3D
    data when there is no 'trials' array in the HDF file. Output looks something
    like this for a center-out experiment::

        'trial'     'index'     'target'
        0           0           (0, 0, 0)
        0           5           (8, 0, 0)
        1           0           (0, 0, 0)
        1           2           (0, 8, 0)
        ...

    Args:
        n_trials (int): number of trials
        trial_idx (int array): which trials happen on each cycle
        conditions (ndarray): which conditions happen on each cycle
        condition_name (str, optional): what the conditios are called

    Returns:
        record array: array of type [('trial', 'u8'), ('index', 'u8'), 
            (condition_name, 'f8', (3,)))] describing the unique conditions on each trial
    '''
    conditions = conditions.round(decimals=6)
    if conditions.ndim == 1:
        conditions = np.reshape(conditions, (conditions.shape[0], 1))
    unique_conditions = np.unique(conditions, axis=0)

    trial_dtype = np.dtype([('trial', 'u8'), ('index', 'u8'), (condition_name, 'f8', (conditions.shape[1],))])
    corrected_trials = np.empty((0,), dtype=trial_dtype)
    trial = np.empty((1,), dtype=trial_dtype)

    n_trials = len(np.unique(trial_idx))
    for idx_trial in range(n_trials):

        # For each unique condition, add a trial entry if it matches any condition that belong to this trial
        trial_conditions = conditions[np.reshape(trial_idx == idx_trial, -1),:]
        for idx_unique_cond in range(unique_conditions.shape[0]):
            if (trial_conditions == unique_conditions[idx_unique_cond]).all(axis=1).any():
                trial['trial'] = idx_trial
                trial['index'] = idx_unique_cond
                trial[condition_name] = unique_conditions[idx_unique_cond]
                corrected_trials = np.append(corrected_trials, trial)
    return corrected_trials

def locate_trials_with_event(trial_events, event_codes, event_columnidx=None):
    '''
    Given an array of trial separated events, this function goes through and finds the event sequences corresponding to the trials
    that include a given event. If an array of event codes are input, the function will find the trials corresponding to
    each event code. 
    
    Args:
        trial_events (ntr, nevents): Array of trial separated event codes
        event_codes (int, str, list, or 1D array): Event code(s) to find trials for. Can be a list of strings or ints
        event_column (int): Column index to look for events in. Indexing starts at 0. Keep as 'None' if all columns should be analyzed.
        
    Returns:
        tuple: Tuple containing:
            | **split_events (list of arrays):** List where each index includes an array of trials containing the event_code corresponding to that index. 
            | **split_events_combined (1D Array):** Concatenated indices for which trials correspond to which event code.
                        Can be used as indices to order 'trial_events' by the 'event_codes' input.

    Example::
        >>> aligned_events_str = np.array([['Go', 'Target 1', 'Target 1'],
                ['Go', 'Target 2', 'Target 2'],
                ['Go', 'Target 4', 'Target 1'],
                ['Go', 'Target 1', 'Target 2'],
                ['Go', 'Target 2', 'Target 1'],
                ['Go', 'Target 3', 'Target 1']])
        >>> split_events, split_events_combined = locate_trials_with_event(aligned_events_str, ['Target 1','Target 2'])
        >>> print(split_events)
        [array([0, 2, 3, 4, 5], dtype=int64), array([1, 3, 4], dtype=int64)]
        >>> print(split_events_combined)
        [0 2 3 4 5 1 3 4]      

    '''
    split_events = []
    if type(event_codes) == int or type(event_codes) == str:
        split_events.append(np.unique(np.where(trial_events[:,event_columnidx] == event_codes)[0]))
        split_events_combined = np.array(split_events).flatten()
    else:
        nevent_codes = len(event_codes)
        split_events_combined = np.array([]).astype(int)
        for ievent in range(nevent_codes):
            split_events.append(np.unique(np.where(trial_events[:,event_columnidx] == event_codes[ievent])[0]))
            split_events_combined = np.append(split_events_combined, split_events[ievent])
    
    return split_events, split_events_combined

def calc_eye_calibration(cursor_data, cursor_samplerate, eye_data, eye_samplerate, event_cycles, event_times, event_codes,
    align_events=range(81,89), trial_end_events=[239], offset=0., return_datapoints=False, debug=True):
    """
    Extracts cursor data and eyedata and calibrates, aligning them and calculating the least square fitting coefficients
    
    Args:
        
        align_events (list, optional): list of event codes to use for alignment. By default, align to
            when the cursor enters 8 peripheral targets
        trial_end_events (list, optional): list of end events to use for alignment. By default trial end is code 239
        offset (float, optional): time (in seconds) to offset from the given events to correct for a delay in eye movements
        return_datapoints (bool, optional): if true, also returns cusor_data_aligned, eye_data_aligned
        debug (bool, optional): prints additional debug information

    Returns:
        tuple: tuple containing:
            | **coefficients (neyech, 2):** coefficients [slope, intercept] for each eye channel
            | **correlation_coeff (neyech):** correlation coefficients for each eye channel
    """

    # Get cursor kinematics
    _, trial_cycles = get_trial_segments(event_codes, event_cycles, align_events, trial_end_events)
    if trial_cycles.size == 0:
        raise ValueError("Not enough trials to calculate eye calibration")
    align_cycles = trial_cycles[:,0] + int(offset * cursor_samplerate)
    cursor_data_aligned = cursor_data[align_cycles, :]
    if debug: print(f'Using {len(cursor_data_aligned)} cursor x,y positions to calibrate eye tracking data')

    # Get the corresponding eye data
    _, trial_times= get_trial_segments(event_codes, event_times, align_events, trial_end_events)
    align_times = trial_times[:,0] + offset
    sample_eye_enter_target  = (align_times * eye_samplerate).astype(int)
    eye_data_aligned = eye_data[sample_eye_enter_target,:]
    
    # Calibrate the eye data
    if eye_data_aligned.shape[1] == 4:
        cursor_data_aligned = np.tile(cursor_data_aligned, (1, 2)) # for two eyes
    slopes, intercepts, correlation_coeff = analysis.fit_linear_regression(eye_data_aligned, cursor_data_aligned)
    coeff = np.vstack((slopes, intercepts)).T

    if return_datapoints:
        return coeff, correlation_coeff, cursor_data_aligned, eye_data_aligned
    else:
        return coeff, correlation_coeff


'''
Prepare experiment files
'''
def parse_bmi3d(data_dir, files):
    '''
    Wrapper around version-specific bmi3d parsers

    Args:
        data_dir (str): where to look for the data
        files (dict): dictionary of files for this experiment
    
    Returns:
        tuple: tuple containing:
            | **data (dict):** bmi3d data
            | **metadata (dict):** bmi3d metadata
    '''
    # Check that there is hdf data in files
    if not 'hdf' in files:
        raise ValueError('Cannot parse nonexistent data!')

    # Load bmi3d data to see which sync protocol is used
    try:
        events, event_metadata = aodata.load_bmi3d_hdf_table(data_dir, files['hdf'], 'sync_events')
        sync_version = event_metadata['sync_protocol_version']
    except:
        sync_version = -1

    # Pass files onto the appropriate parser
    if sync_version <= 0:
        data, metadata = _parse_bmi3d_v0(data_dir, files)
        metadata['bmi3d_parser'] = 0
        metadata['sync_protocol_version'] = sync_version

    elif sync_version < 6:
        data, metadata = _parse_bmi3d_v1(data_dir, files)
        metadata['bmi3d_parser'] = 1
    else:
        print("Warning: this bmi3d sync version is untested!")
        data, metadata = _parse_bmi3d_v1(data_dir, files)
        metadata['bmi3d_parser'] = 1

    # Standardize the parsed variable names and perform some error checking
    metadata['bmi3d_source'] = os.path.join(data_dir, files['hdf'])
    
    if sync_version >= 7:
        return _prepare_bmi3d_v1(data, metadata)
    else:
        return _prepare_bmi3d_v0(data, metadata)

def _parse_bmi3d_v0(data_dir, files):
    '''
    Simple parser for BMI3D data which basically ignores timing from the eCube.

    Args:
        data_dir (str): where to look for the data
        files (dict): dictionary of files for this experiment
    
    Returns:
        tuple: tuple containing:
            | **data (dict):** bmi3d data
            | **metadata (dict):** bmi3d metadata
    '''
    bmi3d_hdf_filename = files['hdf']
    bmi3d_hdf_full_filename = os.path.join(data_dir, bmi3d_hdf_filename)
    metadata = {}

    # Load bmi3d data
    bmi3d_task, bmi3d_task_metadata = aodata.load_bmi3d_hdf_table(data_dir, bmi3d_hdf_filename, 'task')
    bmi3d_state, _ = aodata.load_bmi3d_hdf_table(data_dir, bmi3d_hdf_filename, 'task_msgs')
    bmi3d_events, bmi3d_event_metadata = aodata.load_bmi3d_hdf_table(data_dir, bmi3d_hdf_filename, 'sync_events')
    bmi3d_root_metadata = aodata.load_bmi3d_root_metadata(data_dir, bmi3d_hdf_filename)
    if aodata.is_table_in_hdf('clda', bmi3d_hdf_full_filename): 
        bmi3d_clda, bmi3d_clda_meta = aodata.load_bmi3d_hdf_table(data_dir, bmi3d_hdf_filename, 'clda')
        metadata.update(bmi3d_clda_meta)

    # Copy metadata
    metadata.update(bmi3d_task_metadata)
    metadata.update(bmi3d_event_metadata)
    metadata.update(bmi3d_root_metadata)
    metadata.update({
        'source_dir': data_dir,
        'source_files': files,
    }) 

    # Estimate timestamps
    bmi3d_cycles = np.arange(len(bmi3d_task))
    bmi3d_timestamps = bmi3d_cycles/bmi3d_task_metadata['fps']
    bmi3d_clock = np.empty((len(bmi3d_task),), dtype=[('time', 'u8'), ('timestamp', 'f8')])
    bmi3d_clock['time'] = bmi3d_cycles
    bmi3d_clock['timestamp'] = bmi3d_timestamps

    # Put data into dictionary
    bmi3d_data = dict(
        bmi3d_clock=bmi3d_clock,
        bmi3d_task=bmi3d_task,
        bmi3d_state=bmi3d_state,
        bmi3d_events=bmi3d_events,
    )

    if aodata.is_table_in_hdf('clda', bmi3d_hdf_full_filename): bmi3d_data.update(bmi3d_clda)
    return bmi3d_data, metadata

def _parse_bmi3d_v1(data_dir, files):
    '''
    Parser for BMI3D data which incorporates ecube data. Only compatible with sync versions > 0

    Args:
        data_dir (str): where to look for the data
        files (dict): dictionary of files for this experiment
    
    Returns:
        tuple: tuple containing:
            | **data_dict (dict):** bmi3d data
            | **metadata_dict (dict):** bmi3d metadata
    '''

    data_dict = {}
    metadata_dict = {}

    # Load bmi3d data
    bmi3d_hdf_filename = files['hdf']
    bmi3d_hdf_full_filename = os.path.join(data_dir, bmi3d_hdf_filename)
    
    bmi3d_task, bmi3d_task_metadata = aodata.load_bmi3d_hdf_table(data_dir, bmi3d_hdf_filename, 'task')
    bmi3d_state, _ = aodata.load_bmi3d_hdf_table(data_dir, bmi3d_hdf_filename, 'task_msgs')
    bmi3d_events, bmi3d_event_metadata = aodata.load_bmi3d_hdf_table(data_dir, bmi3d_hdf_filename, 'sync_events')

    sync_protocol_version = bmi3d_event_metadata['sync_protocol_version']
    bmi3d_sync_clock, _ = aodata.load_bmi3d_hdf_table(data_dir, bmi3d_hdf_filename, 'sync_clock') # there isn't any clock metadata
    bmi3d_trials, _ = aodata.load_bmi3d_hdf_table(data_dir, bmi3d_hdf_filename, 'trials') # there isn't any trial metadata
    bmi3d_root_metadata = aodata.load_bmi3d_root_metadata(data_dir, bmi3d_hdf_filename)

    if aodata.is_table_in_hdf('clda', bmi3d_hdf_full_filename): 
        bmi3d_clda, bmi3d_clda_meta = aodata.load_bmi3d_hdf_table(data_dir, bmi3d_hdf_filename, 'clda')
        metadata_dict.update(bmi3d_clda_meta)
        data_dict.update(
            {'bmi3d_clda': bmi3d_clda}
        )

    # Copy metadata
    metadata_dict.update(bmi3d_task_metadata)
    metadata_dict.update(bmi3d_event_metadata)
    metadata_dict.update(bmi3d_root_metadata)
    metadata_dict.update({
        'source_dir': data_dir,
        'source_files': files,
    }) 

    # And data
    data_dict.update({
        'bmi3d_task': bmi3d_task,
        'bmi3d_state': bmi3d_state,
        'bmi3d_clock': bmi3d_sync_clock,
        'bmi3d_events': bmi3d_events,
        'bmi3d_trials': bmi3d_trials,
    })  

    if 'ecube' in files:
        ecube_filename = files['ecube']
    
        # Load ecube digital data to find the strobe and events from bmi3d
        digital_data, metadata = aodata.load_ecube_digital(data_dir, ecube_filename)
        digital_samplerate = metadata['samplerate']

        # Load ecube analog data for the strobe and reward system
        analog_channels = [bmi3d_event_metadata['screen_measure_ach'], bmi3d_event_metadata['reward_measure_ach']] # [5, 0]
        ecube_analog, metadata = aodata.load_ecube_analog(data_dir, ecube_filename, channels=analog_channels)
        clock_measure_analog = ecube_analog[:,0]
        reward_system_analog = ecube_analog[:,1]
        analog_samplerate = metadata['samplerate']

        # Mask and detect BMI3D computer events from ecube
        event_bit_mask = utils.convert_channels_to_mask(bmi3d_event_metadata['event_sync_dch']) # 0xff0000
        ecube_sync_data = utils.mask_and_shift(digital_data, event_bit_mask)
        ecube_sync_timestamps, ecube_sync_events = utils.detect_edges(ecube_sync_data, digital_samplerate, rising=True, falling=False)
        sync_events = np.empty((len(ecube_sync_timestamps),), dtype=[('timestamp', 'f8'), ('code', 'u1')])
        sync_events['timestamp'] = ecube_sync_timestamps
        sync_events['code'] = ecube_sync_events
        if sync_protocol_version < 3:
            clock_sync_bit_mask = 0x1000000 # wrong in 1 and 2
        else:
            clock_sync_bit_mask = utils.convert_channels_to_mask(bmi3d_event_metadata['screen_sync_dch']) 
        clock_sync_data = utils.mask_and_shift(digital_data, clock_sync_bit_mask)
        clock_sync_timestamps, _ = utils.detect_edges(clock_sync_data, digital_samplerate, rising=True, falling=False)
        sync_clock = np.empty((len(clock_sync_timestamps),), dtype=[('timestamp', 'f8')])
        sync_clock['timestamp'] = clock_sync_timestamps

        # Mask and detect screen sensor events (A5 and D5)
        clock_measure_bit_mask = utils.convert_channels_to_mask(bmi3d_event_metadata['screen_measure_dch']) # 1 << 5
        clock_measure_data_online = utils.mask_and_shift(digital_data, clock_measure_bit_mask)
        clock_measure_timestamps_online, clock_measure_values_online = utils.detect_edges(clock_measure_data_online, digital_samplerate, rising=True, falling=True)
        measure_clock_online = np.empty((len(clock_measure_timestamps_online),), dtype=[('timestamp', 'f8'), ('value', 'f8')])
        measure_clock_online['timestamp'] = clock_measure_timestamps_online
        measure_clock_online['value'] = clock_measure_values_online
        clock_measure_digitized = utils.convert_analog_to_digital(clock_measure_analog, thresh=0.5)
        clock_measure_timestamps_offline, clock_measure_values_offline = utils.detect_edges(clock_measure_digitized, analog_samplerate, rising=True, falling=True)
        measure_clock_offline = np.empty((len(clock_measure_timestamps_offline),), dtype=[('timestamp', 'f8'), ('value', 'f8')])
        measure_clock_offline['timestamp'] = clock_measure_timestamps_offline
        measure_clock_offline['value'] = clock_measure_values_offline

        # And reward system (A0)
        reward_system_digitized = utils.convert_analog_to_digital(reward_system_analog)
        reward_system_timestamps, reward_system_values = utils.detect_edges(reward_system_digitized, analog_samplerate, rising=True, falling=True)
        reward_system = np.empty((len(reward_system_timestamps),), dtype=[('timestamp', 'f8'), ('state', '?')])
        reward_system['timestamp'] = reward_system_timestamps
        reward_system['state'] = reward_system_values

        # Wrap everything up
        data_dict.update({
            'sync_events': sync_events,
            'sync_clock': sync_clock,
            'measure_clock_online': measure_clock_online,
            'measure_clock_offline': measure_clock_offline,
            'reward_system': reward_system,
        })    

        metadata_dict.update({
            'digital_samplerate': digital_samplerate,
            'analog_samplerate': analog_samplerate,
        })
    return data_dict, metadata_dict

def _prepare_bmi3d_v0(data, metadata):
    '''
    Organizes the bmi3d data and metadata and computes some automatic conversions

    Args:
        data (dict): bmi3d data
        metadata (dict): bmi3d metadata

    Returns:
        tuple: tuple containing:
            | **data (dict):** prepared bmi3d data
            | **metadata (dict):** prepared bmi3d metadata
    '''
    parser_version = metadata['bmi3d_parser']
    internal_clock = data['bmi3d_clock']
    internal_events = data['bmi3d_events']
    task = data['bmi3d_task']
    state = data['bmi3d_state']

    # Calculate t0
    if 'sync_events' in data and 'sync_clock' in data and len(data['sync_clock']) > 0:

        event_exp_start = internal_events[internal_events['event'] == b'EXP_START']
        sync_events = data['sync_events']
        bmi3d_start_time = sync_events['timestamp'][sync_events['code'] == event_exp_start['code']]
        if len(bmi3d_start_time) == 0:
            bmi3d_start_time = data['sync_clock']['timestamp'][0]
        elif len(bmi3d_start_time) > 1:
            bmi3d_start_time = bmi3d_start_time[0] # TODO: why are there sometimes two????

        # Better estimate for t0 is actually the first clock cycle
        first_timestamp = data['sync_clock']['timestamp'][0]
        if abs(first_timestamp - bmi3d_start_time) < 0.1: # sanity check, EXP_START is more reliable
            bmi3d_start_time = first_timestamp
    else:
        bmi3d_start_time = 0

    # Estimate display latency
    if metadata['sync_protocol_version'] >= 3 and 'sync_clock' in data and 'measure_clock_offline' in data \
        and len(data['sync_clock']) > 0:

        # Estimate the latency based on the "sync" state at the beginning of the experiment
        sync_impulse = data['sync_clock']['timestamp'][1:3]
        measure_impulse = get_measured_clock_timestamps(sync_impulse, data['measure_clock_offline']['timestamp'],
            latency_estimate=0.01, search_radius=0.1)
        if np.count_nonzero(np.isnan(measure_impulse)) > 0:
            print("Warning: sync failed. Using latency estimate 0.01")
            measure_latency_estimate = 0.01
        else:
            measure_latency_estimate = np.mean(measure_impulse - sync_impulse)
            print("Sync latency estimate: {:.4f} s".format(measure_latency_estimate))
    else:

        # The latency in previous versions was around 10 ms
        measure_latency_estimate = 0.01
    metadata['measure_latency_estimate'] = measure_latency_estimate

    # By default use the internal clock and events. Just need to make sure not to include
    # any clock cycles from the sync period at the beginning of the experiment
    event_cycles = internal_events['time']
    if metadata['sync_protocol_version'] < 6:
        valid_cycles = np.in1d(event_cycles, internal_clock['time'])
        event_idx = np.in1d(internal_clock['time'], event_cycles[valid_cycles])
        event_timestamps = np.empty((len(event_cycles),), dtype='f')
        event_timestamps[:] = np.nan
        event_timestamps[valid_cycles] = internal_clock['timestamp'][event_idx]
    else:
        # This was changed in version 7 - now the sync period is just a slower clock rate,
        # so we can use those too.
        event_timestamps = internal_clock['timestamp'][event_cycles]
    corrected_events = rfn.append_fields(internal_events, 'timestamp_bmi3d', event_timestamps, dtypes='f8')

    # Correct the events based on sync if present
    if 'sync_events' in data and 'sync_clock' in data and len(data['sync_clock']) > 0:
        
        # Check that the events are all present
        sync_events = data['sync_events']
        event_dict = metadata['event_sync_dict'] # dictionary between event names and event codes
        if sync_events['code'][0] != internal_events['code'][0]:
            print("Warning: first event ({}) doesn't match bmi3d records ({})".format(sync_events['code'][0], internal_events['code'][0]))
            event = np.zeros((1,), dtype=corrected_events.dtype)
            event['code'] = sync_events['code'][0]
            event['time'] = 0
            event['timestamp_bmi3d'] = event_timestamps[0] # could be NaN
            # TODO decode
            corrected_events = np.insert(corrected_events, event, 0)
        if sync_events['code'][-1] != internal_events['code'][-1]:
            print("Warning: last event ({}) doesn't match bmi3d records ({})".format(sync_events['code'][-1], internal_events['code'][-1]))
            event = np.zeros((1,), dtype=corrected_events.dtype)
            event['code'] = sync_events['code'][-1]
            event['time'] = internal_events['time'][-1]
            event['timestamp_bmi3d'] = event_timestamps[-1] # could be NaN
            # TODO decode
            corrected_events = np.append(corrected_events, event)

        # Add sync timestamps
        corrected_events = rfn.append_fields(corrected_events, 'timestamp_sync', sync_events['timestamp'], dtypes='f8')

        # Remove events that aren't in internal_events
        # invalid_idx = np.where(internal_events['code'] != corrected_events['code'][:len(internal_events)])[0]
        # while len(invalid_idx) > 0:
        #     corrected_events = np.delete(corrected_events, invalid_idx[0])
        #     invalid_idx = np.where(internal_events['code'] != corrected_events['code'][:len(internal_events)])[0]

    # Check that the number of frames is consistent with the clock
    approx_clock = internal_clock.copy()
    if 'sync_clock' in data and len(data['sync_clock']) > 0:
        sync_clock = data['sync_clock']
        time_zero_events = internal_events['event'] == b'TIME_ZERO'
        try:
            time_zero_code = internal_events[time_zero_events]['code']
            bmi3d_time_zero = sync_events['timestamp'][sync_events['code'] == time_zero_code]
            approx_clock['timestamp'] += bmi3d_time_zero
        except:
            print("Warning: bmi3d time zero not recorded. Estimates might be off")
            bmi3d_time_zero = sync_events['timestamp'][0] # use the first event instead, probably off by tens of milliseconds at least
            approx_clock['timestamp'] += bmi3d_time_zero
        if len(sync_clock) == 0:
            print("Warning: no clock timestamps on the eCube. Maybe something was unplugged?")
            print("Using internal clock timestamps")
        elif len(sync_clock) < len(internal_clock):
            print("Warning: length of clock timestamps on eCube ({}) doesn't match bmi3d record ({})".format(len(sync_clock), len(internal_clock)))
            print("Adding internal clock timestamps to the end of the recording...")
            approx_clock['timestamp'][:len(sync_clock)] = sync_clock['timestamp']
        elif len(sync_clock) > len(internal_clock):
            raise RuntimeError("Extra timestamps detected, something has gone horribly wrong.")

    # Correct the clock
    corrected_clock = approx_clock.copy()
    corrected_clock = rfn.append_fields(corrected_clock, 'timestamp_bmi3d', approx_clock['timestamp'], dtypes='f8')
    
    # 1. Digital clock from BMI3D via NI DIO card
    if 'sync_clock' in data and len(data['sync_clock']) > 0:
        sync_latency_estimate = 0
        sync_search_radius = 0.01
        timestamp_sync = get_measured_clock_timestamps(
            approx_clock['timestamp'], data['sync_clock']['timestamp'], 
                sync_latency_estimate, sync_search_radius)
        corrected_clock = rfn.append_fields(corrected_clock, 'timestamp_sync', timestamp_sync, dtypes='f8')
        approx_clock['timestamp'] = corrected_clock['timestamp_sync'] # update the estimate using the sync clock
    else:
        print("Warning: no sync clock connected! This will usually result in problems.")

    # 2. Screen photodiode measurements, digitized online by NXP microcontroller
    measure_search_radius = 0.01
    max_consecutive_missing_cycles = metadata['fps'] # maximum 1 second missing
    metadata['has_measured_timestamps'] = False
    if 'measure_clock_online' in data and len(data['measure_clock_online']) > 0:
        # Find the timestamps for each cycle of bmi3d's state machine from all the clock sources
        timestamp_measure_online = get_measured_clock_timestamps(
            approx_clock['timestamp'], data['measure_clock_online']['timestamp'], 
                measure_latency_estimate, measure_search_radius)
        corrected_clock = rfn.append_fields(corrected_clock, 'timestamp_measure_online', timestamp_measure_online, dtypes='f8')

        # If there are few missing measurements, include this as the default `timestamp`
        corrected_timestamps = fill_missing_timestamps(timestamp_measure_online)
        metadata['latency_measured'] = np.nanmean(corrected_timestamps - timestamp_measure_online) - measure_latency_estimate
        metadata['n_missing_markers'] = np.count_nonzero(np.isnan(timestamp_measure_online))
        n_consecutive_missing_cycles = utils.max_repeated_nans(timestamp_measure_online)
        if n_consecutive_missing_cycles < max_consecutive_missing_cycles:
            metadata['has_measured_timestamps'] = True
            corrected_clock['timestamp'] = corrected_timestamps
        else:
            print(f"Digital screen sensor missing too many markers ({n_consecutive_missing_cycles}/{max_consecutive_missing_cycles}). Ignoring")

    # 3. Screen photodiode measurements, raw voltage digitized offline
    if 'measure_clock_offline' in data and len(data['measure_clock_offline']) > 0:
        timestamp_measure_offline = get_measured_clock_timestamps(
            approx_clock['timestamp'], data['measure_clock_offline']['timestamp'], 
                measure_latency_estimate, measure_search_radius)
        corrected_clock = rfn.append_fields(corrected_clock, 'timestamp_measure_offline', timestamp_measure_offline, dtypes='f8')
        
        # If there are few missing measurements, include this as the default `timestamp`
        corrected_timestamps = fill_missing_timestamps(timestamp_measure_offline)
        metadata['latency_measured'] = np.nanmean(corrected_timestamps - timestamp_measure_offline) - measure_latency_estimate
        metadata['n_missing_markers'] = np.count_nonzero(np.isnan(timestamp_measure_offline))
        n_consecutive_missing_cycles = utils.max_repeated_nans(timestamp_measure_offline)
        if n_consecutive_missing_cycles < max_consecutive_missing_cycles:
            corrected_clock['timestamp'] = corrected_timestamps
            metadata['has_measured_timestamps'] = True
        else:
            print(f"Analog screen sensor missing too many markers ({n_consecutive_missing_cycles}/{max_consecutive_missing_cycles}). Ignoring")

    # Create a 'trials' table if it doesn't exist
    if not 'bmi3d_trials' in data:
        try:
            trial_idx = task['trial']
            n_trials = len(np.unique(trial_idx))
        except:
            print("Warning: trials missing. Re-export the hdf to include trials!")
            start_events = [b'TRIAL_START', b'TARGET_ON']
            end_events = [b'TRIAL_END']
            trial_events, trial_cycles = get_trial_segments(corrected_events['event'], corrected_events['time'], start_events, end_events)
            n_trials = len(trial_events)
            trial_idx = [np.where(trial_cycles >= idx)[0] for idx in range(len(task))] # needs testing

        corrected_trials = get_unique_conditions(trial_idx, task['target_location'])
    else:

        # TODO maybe should check if the last trial is incomplete
        corrected_trials = data['bmi3d_trials']
        n_trials = len(np.unique(corrected_trials['trial']))

    # Trim / pad everything to the same length
    n_cycles = int(corrected_clock['time'][-1]) + 1
    if metadata['sync_protocol_version'] >= 3 and metadata['sync_protocol_version'] < 6:

        # Due to the "sync" state at the beginning of the experiment, we need 
        # to add some (meaningless) cycles to the beginning of the clock
        state_log = data['bmi3d_state']
        n_sync_cycles = state_log['time'][1] # 120, approximately
        n_sync_clocks = np.count_nonzero(corrected_clock['time'] < n_sync_cycles)

        padded_clock = np.zeros((n_cycles,), dtype=corrected_clock.dtype)
        padded_clock[n_sync_cycles+1:] = corrected_clock[n_sync_clocks:]
        padded_clock['time'][:n_sync_cycles+1] = range(n_sync_cycles+1)
        corrected_clock = padded_clock

    # Update the clock to have a default 'timestamps' field
    if not metadata['has_measured_timestamps'] and 'timestamp_sync' in corrected_clock.dtype.names:
        corrected_clock['timestamp'] = corrected_clock['timestamp_sync']
    elif not metadata['has_measured_timestamps']:
        corrected_clock['timestamp'] = corrected_clock['timestamp_bmi3d']

    # Update the event timestamps according to the corrected clock    
    if metadata['has_measured_timestamps']:
        corrected_events = rfn.append_fields(corrected_events, 'timestamp_measure', corrected_clock['timestamp'][corrected_events['time']], dtypes='f8')
        corrected_events = rfn.append_fields(corrected_events, 'timestamp', corrected_events['timestamp_measure'], dtypes='f8')
    elif 'timestamp_sync' in corrected_events.dtype.names:
        corrected_events = rfn.append_fields(corrected_events, 'timestamp', corrected_events['timestamp_sync'], dtypes='f8')
    else:
        corrected_events = rfn.append_fields(corrected_events, 'timestamp', corrected_events['timestamp_bmi3d'], dtypes='f8')

    # Also put some information about the reward system
    if 'reward_system' in data and 'reward_system' in metadata['features']:
        metadata['has_reward_system'] = True
    else:
        metadata['has_reward_system'] = False

    data.update({
        'task': task,
        'state': state,
        'clock': corrected_clock,
        'events': corrected_events,
        'trials': corrected_trials,

    })
    metadata.update({
        'bmi3d_start_time': bmi3d_start_time,  
        'n_cycles': n_cycles,      
        'n_trials': n_trials,

    })
    return data, metadata

def _prepare_bmi3d_v1(data, metadata):
    '''
    Organizes the bmi3d data and metadata and computes some automatic conversions. Version 1 for 
    bmi3d sync protocol 7 or higher.

    Args:
        data (dict): bmi3d data
        metadata (dict): bmi3d metadata

    Returns:
        tuple: tuple containing:
            | **data (dict):** prepared bmi3d data
            | **metadata (dict):** prepared bmi3d metadata
    '''
    internal_clock = data['bmi3d_clock']
    internal_events = data['bmi3d_events']
    task = data['bmi3d_task']
    state = data['bmi3d_state']

    assert metadata['sync_protocol_version'] >= 7

    # Estimate display latency
    if 'sync_clock' in data and 'measure_clock_offline' in data and len(data['sync_clock']) > 0:

        # Estimate the latency based on the "sync" state at the beginning of the experiment
        sync_impulse = data['sync_clock']['timestamp'][1:3]
        measure_impulse = get_measured_clock_timestamps(sync_impulse, data['measure_clock_offline']['timestamp'],
            latency_estimate=0.01, search_radius=0.1)
        if np.count_nonzero(np.isnan(measure_impulse)) > 0:
            print("Warning: sync failed. Using latency estimate 0.01")
            measure_latency_estimate = 0.01
        else:
            measure_latency_estimate = np.mean(measure_impulse - sync_impulse)
            print("Sync latency estimate: {:.4f} s".format(measure_latency_estimate))
    else:

        # Guess 10 ms
        measure_latency_estimate = 0.01
    metadata['measure_latency_estimate'] = measure_latency_estimate

    # By default use the internal clock and events. Just need to make sure not to include
    # any clock cycles from the sync period at the beginning of the experiment
    event_cycles = internal_events['time']
    event_timestamps = internal_clock['timestamp'][event_cycles]
    corrected_events = rfn.append_fields(internal_events, 'timestamp_bmi3d', event_timestamps, dtypes='f8')

    # Correct the clock
    corrected_clock = internal_clock.copy()
    corrected_clock = rfn.append_fields(corrected_clock, 'timestamp_bmi3d', corrected_clock['timestamp'], dtypes='f8')
    approx_clock = corrected_clock['timestamp']
    valid_clock_cycles = len(corrected_clock)

    # 1. Digital clock from BMI3D via NI DIO card
    if 'sync_clock' in data and len(data['sync_clock']) > 0:
        sync_clock = data['sync_clock']
        valid_clock_cycles = len(sync_clock)
        bmi3d_time_zero = sync_clock['timestamp'][0]
        approx_clock = corrected_clock['timestamp'] + bmi3d_time_zero
        if len(sync_clock) == 0:
            print("Warning: no clock timestamps on the eCube. Maybe something was unplugged?")
            print("Using internal clock timestamps")
        elif len(sync_clock) < len(internal_clock):
            print("Warning: length of clock timestamps on eCube ({}) doesn't match bmi3d record ({})".format(len(sync_clock), len(internal_clock)))
            approx_clock[:len(sync_clock)] = sync_clock['timestamp']
        elif len(sync_clock) > len(internal_clock):
            raise RuntimeError("Extra timestamps detected, something has gone horribly wrong.")
        corrected_clock = rfn.append_fields(corrected_clock, 'timestamp_sync', approx_clock, dtypes='f8')
    else:
        print("Warning: no sync clock connected! This will usually result in problems.")

    # 2. Screen photodiode measurements, digitized online by NXP microcontroller
    measure_search_radius = 1.5/metadata['fps']
    max_consecutive_missing_cycles = metadata['fps'] # maximum 1 second missing
    metadata['has_measured_timestamps'] = False
    if 'measure_clock_online' in data and len(data['measure_clock_online']) > 0:
        # Find the timestamps for each cycle of bmi3d's state machine from all the clock sources
        timestamp_measure_online = get_measured_clock_timestamps(
            approx_clock, data['measure_clock_online']['timestamp'], 
                measure_latency_estimate, measure_search_radius)
        corrected_clock = rfn.append_fields(corrected_clock, 'timestamp_measure_online', timestamp_measure_online, dtypes='f8')

        # If there are few missing measurements, include this as the default `timestamp`
        corrected_timestamps = fill_missing_timestamps(timestamp_measure_online)
        metadata['latency_measured'] = np.nanmean(corrected_timestamps - timestamp_measure_online) - measure_latency_estimate
        metadata['n_missing_markers'] = np.count_nonzero(np.isnan(timestamp_measure_online[:valid_clock_cycles]))
        n_consecutive_missing_cycles = utils.max_repeated_nans(timestamp_measure_online[:valid_clock_cycles])
        if n_consecutive_missing_cycles < max_consecutive_missing_cycles:
            metadata['has_measured_timestamps'] = True
            corrected_clock['timestamp_measure_online'] = corrected_timestamps
        else:
            print(f"Digital screen sensor missing too many markers ({n_consecutive_missing_cycles}/{max_consecutive_missing_cycles}). Ignoring")

    # 3. Screen photodiode measurements, raw voltage digitized offline
    if 'measure_clock_offline' in data and len(data['measure_clock_offline']) > 0:
        timestamp_measure_offline = get_measured_clock_timestamps(
            approx_clock, data['measure_clock_offline']['timestamp'], 
                measure_latency_estimate, measure_search_radius)
        corrected_clock = rfn.append_fields(corrected_clock, 'timestamp_measure_offline', timestamp_measure_offline, dtypes='f8')
        
        # If there are few missing measurements, include this as the default `timestamp`
        corrected_timestamps = fill_missing_timestamps(timestamp_measure_offline)
        metadata['latency_measured'] = np.nanmean(corrected_timestamps - timestamp_measure_offline) - measure_latency_estimate
        metadata['n_missing_markers'] = np.count_nonzero(np.isnan(timestamp_measure_offline[:valid_clock_cycles]))
        n_consecutive_missing_cycles = utils.max_repeated_nans(timestamp_measure_offline[:valid_clock_cycles])
        if n_consecutive_missing_cycles < max_consecutive_missing_cycles:
            corrected_clock['timestamp_measure_offline'] = corrected_timestamps
            metadata['has_measured_timestamps'] = True
        else:
            print(f"Analog screen sensor missing too many markers ({n_consecutive_missing_cycles}/{max_consecutive_missing_cycles}). Ignoring")

    # Update the clock to have a default 'timestamps' field
    if not metadata['has_measured_timestamps'] and 'timestamp_sync' in corrected_clock.dtype.names:
        corrected_clock['timestamp'] = corrected_clock['timestamp_sync']
    elif not metadata['has_measured_timestamps']:
        corrected_clock['timestamp'] = corrected_clock['timestamp_bmi3d']
    elif 'timestamp_measure_offline' in corrected_clock.dtype.names:
        corrected_clock['timestamp'] = corrected_clock['timestamp_measure_offline']
    elif 'timestamp_measure_online' in corrected_clock.dtype.names:
        corrected_clock['timestamp'] = corrected_clock['timestamp_measure_online']

    # Update the event timestamps according to the corrected clock    
    if metadata['has_measured_timestamps']:
        corrected_events = rfn.append_fields(corrected_events, 'timestamp_measure', corrected_clock['timestamp'][corrected_events['time']], dtypes='f8')
        corrected_events = rfn.append_fields(corrected_events, 'timestamp', corrected_events['timestamp_measure'], dtypes='f8')
    elif 'timestamp_sync' in corrected_clock.dtype.names:
        corrected_events = rfn.append_fields(corrected_events, 'timestamp_sync', corrected_clock['timestamp_sync'][corrected_events['time']], dtypes='f8')
        corrected_events = rfn.append_fields(corrected_events, 'timestamp', corrected_events['timestamp_sync'], dtypes='f8')
    else:
        corrected_events = rfn.append_fields(corrected_events, 'timestamp_approx', approx_clock[corrected_events['time']])
        corrected_events = rfn.append_fields(corrected_events, 'timestamp', corrected_events['timestamp_approx'], dtypes='f8')

    # Also put some information about the reward system
    if 'reward_system' in data and 'reward_system' in metadata['features']:
        metadata['has_reward_system'] = True
    else:
        metadata['has_reward_system'] = False

    data.update({
        'task': task,
        'state': state,
        'clock': corrected_clock,
        'events': corrected_events,
        'trials': data['bmi3d_trials'],

    })
    return data, metadata


def parse_optitrack(data_dir, files):
    '''
    Parser for optitrack data

    Args:
        data_dir (str): where to look for the data
        files (dict): dictionary of files for this experiment
    
    Returns:
        tuple: tuple containing:
            | **data (dict):** optitrack data
            | **metadata (dict):** optitrack metadata
    '''
    # Check that there is optitrack data in files
    if not 'optitrack' in files:
        raise ValueError('Cannot parse nonexistent optitrack data!')

    # Load frame data
    optitrack_filename = files['optitrack']
    optitrack_metadata = aodata.load_optitrack_metadata(data_dir, optitrack_filename)
    optitrack_pos, optitrack_rot = aodata.load_optitrack_data(data_dir, optitrack_filename)

    # Load timing data from the ecube if present
    if 'ecube' in files:

        # Get the appropriate analog channel from bmi3d metadata
        try:
            _, bmi3d_event_metadata = aodata.load_bmi3d_hdf_table(data_dir, files['hdf'], 'sync_events')
            optitrack_strobe_channel = bmi3d_event_metadata['optitrack_sync_dch']
        except:
            optitrack_strobe_channel = 0

        # Load and parse the optitrack strobe signal
        digital_data, metadata = aodata.load_ecube_digital(data_dir, files['ecube'])
        samplerate = metadata['samplerate']
        optitrack_bit_mask = 1 << optitrack_strobe_channel
        optitrack_strobe = utils.mask_and_shift(digital_data, optitrack_bit_mask)
        optitrack_strobe_timestamps, _ = utils.detect_edges(optitrack_strobe, samplerate, rising=True, falling=False)
        # - check that eCube captured the same number of timestamps from esync as there are positions/rotations in the file
        if len(optitrack_pos) == len(optitrack_strobe_timestamps):
            optitrack_timestamps = optitrack_strobe_timestamps
            print("Optitrack strobes match exactly")
        # - otherwise assume they started at the same point, throw away or add zeros on the end if needed (throw a warning!)
        elif len(optitrack_pos) > len(optitrack_strobe_timestamps):
            n_extra = len(optitrack_pos) - len(optitrack_strobe_timestamps)
            print("{} too many optitrack positions recorded, truncating. Less than 50 is normal".format(n_extra))
            optitrack_pos = optitrack_pos[:len(optitrack_strobe_timestamps)]
            optitrack_rot = optitrack_rot[:len(optitrack_strobe_timestamps)]
            optitrack_timestamps = optitrack_strobe_timestamps
        # - optitrack has said they have issues getting the end of the recording to line up perfectly and to not worry about it :/
        else:
            n_extra = len(optitrack_strobe_timestamps) - len(optitrack_pos)
            print("{} too many optitrack strobe timestamps recorded, truncating. Less than 50 is normal".format(n_extra))
            optitrack_timestamps = optitrack_strobe_timestamps[:len(optitrack_pos)]
    
    # Otherwise just use the frame timing from optitrack
    else:
        print("Warning: using optitrack's internal timing")
        optitrack_timestamps = aodata.load_optitrack_time(data_dir, optitrack_filename)

    # Organize everything into dictionaries
    optitrack = np.empty((len(optitrack_timestamps),), dtype=[('timestamp', 'f8'), ('position', 'f8', (3,)), ('rotation', 'f8', (4,))])
    optitrack['timestamp'] = optitrack_timestamps
    optitrack['position'] = optitrack_pos
    optitrack['rotation'] = optitrack_rot
    data_dict = {
        'data': optitrack,
    }
    optitrack_metadata.update({
        'source_dir': data_dir,
        'source_files': files,
    }) 
    # TODO: add metadata about where the timestamps came from
    return data_dict, optitrack_metadata

def parse_oculomatic(data_dir, files, debug=True):
    """
    Loads eye data from ecube and hdf data

    Args:
        data_dir (str): folder containing the data you want to load
        files (dict): a dictionary that has 'ecube' as the key
        debug (bool, optional): prints debug information

    Returns:
        tuple: tuple contatining:
            | **eye_data (nt, neyech):** voltage per eye channel (normally [left eye x, left eye y, right eye x, right eye y])
            | **eye_metadata (dict):** metadata associated with the eye data, including the above labels
    """
    
    eye_metadata = dict()
    
    bmi3d_events, bmi3d_event_metadata = aodata.load_bmi3d_hdf_table(data_dir, files['hdf'], 'sync_events')

    # get eye channels 
    if 'left_eye_ach' in bmi3d_event_metadata and 'right_eye_ach' in bmi3d_event_metadata:
        eye_channels = bmi3d_event_metadata['left_eye_ach'] + bmi3d_event_metadata['right_eye_ach']
        if debug: print(f'use bmi3d supplied eye channel definition {eye_channels}')
    else:
        eye_channels = [9, 8, 10, 11]
        if debug: print(f'eye channel definitions do not exist, use eye channels {eye_channels} ')
        
    eye_metadata['channels'] = eye_channels
    eye_metadata['labels']  = ['left_eye_x', 'left_eye_y', 'right_eye_x', 'right_eye_y']
    
    # get eye data
    analog_data, analog_metadata = aodata.load_ecube_analog(data_dir, files['ecube'], channels=eye_channels)
    eye_metadata['samplerate'] = analog_metadata['samplerate']
    
    #scale eye data from bits to volts
    if 'voltsperbit' in analog_metadata:
        analog_voltsperbit = analog_metadata['voltsperbit']
    else:
        analog_voltsperbit = 3.0517578125e-4
        eye_metadata['voltsperbit'] = analog_voltsperbit
        
    eye_data = {
        'data': analog_data * analog_voltsperbit
    }
    return eye_data, eye_metadata

'''
proc_* wrappers
'''
def proc_exp(data_dir, files, result_dir, result_filename, overwrite=False):
    '''
    Process experiment data files: 
        Loads 'hdf' and 'ecube' (if present) data
        Parses 
    The above data is prepared into structured arrays:
        exp_data:
            task ([('cursor', '<f8', (3,)), ('trial', 'u8', (1,)), ('time', 'u8', (1,)), ...])
            state ([('msg', 'S', (1,)), ('time', 'u8', (1,))])
            clock ([('timestamp', 'f8', (1,)), ('time', 'u8', (1,))])
            events ([('timestamp', 'f8', (1,)), ('time', 'u8', (1,)), ('event', 'S32', (1,)), 
                ('data', 'u2', (1,)), ('code', 'u2', (1,))])
            trials ([('trial', 'u8'), ('index', 'u8'), (condition_name, 'f8', (3,)))])
        exp_metadata:
            source_dir (str)
            source_files (dict)
            bmi3d_start_time (float)
            n_cycles (int)
            n_trials (int)
            <other metadata from bmi3d>
    
    Args:
        data_dir (str): where the data files are located
        files (dict): dictionary of filenames indexed by system
        result_filename (str): where to store the processed result
        overwrite (bool): whether to remove existing processed files if they exist

    Returns:
        None
    '''   
    # Check if a processed file already exists
    filepath = os.path.join(result_dir, result_filename)
    if not overwrite and os.path.exists(filepath):
        contents = aodata.get_hdf_dictionary(result_dir, result_filename)
        if "exp_data" in contents or "exp_metadata" in contents:
            print("File {} already preprocessed, doing nothing.".format(result_filename))
            return
    
    # Prepare the BMI3D data
    if 'hdf' in files:
        bmi3d_data, bmi3d_metadata = parse_bmi3d(data_dir, files)
        aodata.save_hdf(result_dir, result_filename, bmi3d_data, "/exp_data", append=True)
        aodata.save_hdf(result_dir, result_filename, bmi3d_metadata, "/exp_metadata", append=True)

def proc_mocap(data_dir, files, result_dir, result_filename, overwrite=False):
    '''
    Process motion capture files:
        Loads metadata, position data, and rotation data from 'optitrack' files
        If present, reads 'hdf' metadata to find appropriate strobe channel
        If present, loads 'ecube' analog data representing optitrack camera strobe
    The data is prepared along with timestamps into HDF datasets:
        mocap_data:
            optitrack [('position', 'f8', (3,)), ('rotation', 'f8', (4,)), ('timestamp', 'f8', (1,)]
        mocap_metadata:
            source_dir (str)
            source_files (dict)
            samplerate (float)
            <other metadata from motive>
    
    Args:
        data_dir (str): where the data files are located
        files (dict): dictionary of filenames indexed by system
        result_filename (str): where to store the processed result
        overwrite (bool): whether to remove existing processed files if they exist

    Returns:
        None
    '''  
    # Check if a processed file already exists
    filepath = os.path.join(result_dir, result_filename)
    if not overwrite and os.path.exists(filepath):
        contents = aodata.get_hdf_dictionary(result_dir, result_filename)
        if "mocap_data" in contents or "mocap_metadata" in contents:
            print("File {} already preprocessed, doing nothing.".format(result_filename))
            return

    # Parse Optitrack data
    if 'optitrack' in files:
        optitrack_data, optitrack_metadata = parse_optitrack(data_dir, files)
        aodata.save_hdf(result_dir, result_filename, optitrack_data, "/mocap_data", append=True)
        aodata.save_hdf(result_dir, result_filename, optitrack_metadata, "/mocap_metadata", append=True)

def proc_lfp(data_dir, files, result_dir, result_filename, overwrite=False, batchsize=1., filter_kwargs={}):
    '''
    Process lfp data:
        Loads 'ecube' headstage data and metadata
    Saves broadband data into the HDF datasets:
        lfp_data (nt, nch)
        lfp_metadata (dict)
    
    Args:
        data_dir (str): where the data files are located
        files (dict): dictionary of filenames indexed by system
        result_filename (str): where to store the processed result
        overwrite (bool, optional): whether to remove existing processed files if they exist
        batchsize (float, optional): time in seconds for each batch to be processed into lfp
        filter_kwargs (dict, optional): keyword arguments to pass to :func:`aopy.precondition.filter_lfp`

    Returns:
        None
    '''  
    # Check if a processed file already exists
    filepath = os.path.join(result_dir, result_filename)
    if not overwrite and os.path.exists(filepath):
        contents = aodata.get_hdf_dictionary(result_dir, result_filename)
        if "lfp_data" in contents:
            print("File {} already preprocessed, doing nothing.".format(result_filename))
            return
    elif os.path.exists(filepath):
        os.remove(filepath) # maybe bad, since it deletes everything, not just lfp_data

    # Preprocess neural data into lfp
    if 'ecube' in files:
        data_path = os.path.join(data_dir, files['ecube'])
<<<<<<< HEAD
        broadband = aodata.proc_ecube_data(data_path, 'Headstages', filepath)
        # TODO filter broadband data into LFP

def proc_eyetracking(data_dir, files, result_dir, result_filename, debug=True, overwrite=False, **kwargs):
    '''
    Loads eyedata from ecube analog signal and calculates calibration profile using least square fitting.
    Requires that experimental data has already been preprocessed in the same result hdf file.
    
    Args:
        data_dir (str): where the data files are located
        files (dict): dictionary of filenames indexed by system
        result_dir (str): where to store the processed result 
        result_filename (str): what to call the preprocessed filename
        debug (bool, optional): if true, prints additional debug messages
        overwrite (bool, optional): whether to overwrite existing preprocessed eyetracking data
        **kwargs (dict, optional): keyword arguments to pass to :func:`aopy.preproccalc_eye_calibration()`

    Returns:
        None
    '''
    # Check if data already exists
    filepath = os.path.join(result_dir, result_filename)
    if not overwrite and os.path.exists(filepath):
        contents = aodata.get_hdf_dictionary(result_dir, result_filename)
        if "eye_data" in contents and "eye_metadata" in contents:
            print("File {} already preprocessed, doing nothing.".format(result_filename))
            return
    
    # Load the preprocessed experimental data
    try:
        exp_data = aodata.load_hdf_group(result_dir, result_filename, 'exp_data')
        exp_metadata = aodata.load_hdf_group(result_dir, result_filename, 'exp_metadata')
    except (FileNotFoundError, ValueError):
        raise ValueError(f"File {result_filename} does not include preprocessed experimental data. Please call proc_exp() first.")
    
    # Parse the raw eye data; this could be extended in the future to support other eyetracking hardware
    eye_data, eye_metadata = parse_oculomatic(data_dir, files, debug=debug)
    
    # Calibrate the eye data
    cursor_data = exp_data['task']['cursor'][:,[0,2]] # cursor (x, z) position on each bmi3d cycle
    clock = exp_data['clock']
    events = exp_data['events']
    eye_data = eye_data['data']
    event_cycles = events['time'] # time points in bmi3d cycles
    event_codes = events['code']
    event_times = clock['timestamp_sync'][events['time']] # time points in the ecube time frame
    coeff, correlation_coeff, cursor_calibration_data, eye_calibration_data = calc_eye_calibration(
        cursor_data, exp_metadata['fps'], eye_data, eye_metadata['samplerate'], 
        event_cycles, event_times, event_codes, debug=debug, return_datapoints=True, **kwargs)
    calibrated_eye_data = postproc.get_calibrated_eye_data(eye_data, coeff)

    # Save everything into the HDF file
    eye_dict = {
        'raw_data': eye_data,
        'calibrated_data': calibrated_eye_data,
        'coefficients': coeff,
        'correlation_coeff': correlation_coeff,
        'cursor_calibration_data': cursor_calibration_data,
        'eye_calibration_data': eye_calibration_data
    }
    aodata.save_hdf(result_dir, result_filename, eye_dict, "/eye_data", append=True)
    aodata.save_hdf(result_dir, result_filename, eye_metadata, "/eye_metadata", append=True)
=======
        metadata = aodata.load_ecube_metadata(data_path, 'Headstages')
        samplerate = metadata['samplerate']
        chunksize = int(batchsize * samplerate)
        lfp_samplerate = filter_kwargs.pop('lfp_samplerate', 1000)
        downsample_factor = int(samplerate/lfp_samplerate)
        lfp_samples = np.ceil(metadata['n_samples']/downsample_factor)
        n_channels = metadata['n_channels']
        dtype = 'int16'

        # Create an hdf dataset
        result_filepath = os.path.join(result_dir, result_filename)
        hdf = h5py.File(result_filepath, 'a') # should append existing or write new?
        dset = hdf.create_dataset('lfp_data', (lfp_samples, n_channels), dtype=dtype)

        # Filter broadband data into LFP directly into the hdf file
        n_samples = 0
        for broadband_chunk in aodata.load_ecube_data_chunked(data_path, 'Headstages', chunksize=chunksize):
            lfp_chunk = precondition.filter_lfp(broadband_chunk, samplerate, **filter_kwargs)
            chunk_len = lfp_chunk.shape[0]
            dset[n_samples:n_samples+chunk_len,:] = lfp_chunk
            n_samples += chunk_len
        hdf.close()

        # Append the lfp metadata to the file
        lfp_metadata = metadata
        lfp_metadata['lfp_samplerate'] = lfp_samplerate
        lfp_metadata['low_cut'] = 500
        lfp_metadata['buttord'] = 4
        lfp_metadata.update(filter_kwargs)
        aodata.save_hdf(result_dir, result_filename, lfp_metadata, "/lfp_metadata", append=True)
>>>>>>> b8b814d7
<|MERGE_RESOLUTION|>--- conflicted
+++ resolved
@@ -1432,9 +1432,36 @@
     # Preprocess neural data into lfp
     if 'ecube' in files:
         data_path = os.path.join(data_dir, files['ecube'])
-<<<<<<< HEAD
-        broadband = aodata.proc_ecube_data(data_path, 'Headstages', filepath)
-        # TODO filter broadband data into LFP
+        metadata = aodata.load_ecube_metadata(data_path, 'Headstages')
+        samplerate = metadata['samplerate']
+        chunksize = int(batchsize * samplerate)
+        lfp_samplerate = filter_kwargs.pop('lfp_samplerate', 1000)
+        downsample_factor = int(samplerate/lfp_samplerate)
+        lfp_samples = np.ceil(metadata['n_samples']/downsample_factor)
+        n_channels = metadata['n_channels']
+        dtype = 'int16'
+
+        # Create an hdf dataset
+        result_filepath = os.path.join(result_dir, result_filename)
+        hdf = h5py.File(result_filepath, 'a') # should append existing or write new?
+        dset = hdf.create_dataset('lfp_data', (lfp_samples, n_channels), dtype=dtype)
+
+        # Filter broadband data into LFP directly into the hdf file
+        n_samples = 0
+        for broadband_chunk in aodata.load_ecube_data_chunked(data_path, 'Headstages', chunksize=chunksize):
+            lfp_chunk = precondition.filter_lfp(broadband_chunk, samplerate, **filter_kwargs)
+            chunk_len = lfp_chunk.shape[0]
+            dset[n_samples:n_samples+chunk_len,:] = lfp_chunk
+            n_samples += chunk_len
+        hdf.close()
+
+        # Append the lfp metadata to the file
+        lfp_metadata = metadata
+        lfp_metadata['lfp_samplerate'] = lfp_samplerate
+        lfp_metadata['low_cut'] = 500
+        lfp_metadata['buttord'] = 4
+        lfp_metadata.update(filter_kwargs)
+        aodata.save_hdf(result_dir, result_filename, lfp_metadata, "/lfp_metadata", append=True)
 
 def proc_eyetracking(data_dir, files, result_dir, result_filename, debug=True, overwrite=False, **kwargs):
     '''
@@ -1495,35 +1522,3 @@
     }
     aodata.save_hdf(result_dir, result_filename, eye_dict, "/eye_data", append=True)
     aodata.save_hdf(result_dir, result_filename, eye_metadata, "/eye_metadata", append=True)
-=======
-        metadata = aodata.load_ecube_metadata(data_path, 'Headstages')
-        samplerate = metadata['samplerate']
-        chunksize = int(batchsize * samplerate)
-        lfp_samplerate = filter_kwargs.pop('lfp_samplerate', 1000)
-        downsample_factor = int(samplerate/lfp_samplerate)
-        lfp_samples = np.ceil(metadata['n_samples']/downsample_factor)
-        n_channels = metadata['n_channels']
-        dtype = 'int16'
-
-        # Create an hdf dataset
-        result_filepath = os.path.join(result_dir, result_filename)
-        hdf = h5py.File(result_filepath, 'a') # should append existing or write new?
-        dset = hdf.create_dataset('lfp_data', (lfp_samples, n_channels), dtype=dtype)
-
-        # Filter broadband data into LFP directly into the hdf file
-        n_samples = 0
-        for broadband_chunk in aodata.load_ecube_data_chunked(data_path, 'Headstages', chunksize=chunksize):
-            lfp_chunk = precondition.filter_lfp(broadband_chunk, samplerate, **filter_kwargs)
-            chunk_len = lfp_chunk.shape[0]
-            dset[n_samples:n_samples+chunk_len,:] = lfp_chunk
-            n_samples += chunk_len
-        hdf.close()
-
-        # Append the lfp metadata to the file
-        lfp_metadata = metadata
-        lfp_metadata['lfp_samplerate'] = lfp_samplerate
-        lfp_metadata['low_cut'] = 500
-        lfp_metadata['buttord'] = 4
-        lfp_metadata.update(filter_kwargs)
-        aodata.save_hdf(result_dir, result_filename, lfp_metadata, "/lfp_metadata", append=True)
->>>>>>> b8b814d7
