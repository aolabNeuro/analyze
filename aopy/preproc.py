--- conflicted
+++ resolved
@@ -7,11 +7,8 @@
 from . import data as aodata
 from . import utils, precondition
 import os
-<<<<<<< HEAD
 import h5py
-=======
 from scipy import interpolate
->>>>>>> fbd1409b
 
 '''
 Timestamps and events
