--- conflicted
+++ resolved
@@ -8,12 +8,12 @@
         self.assertEqual(type(output), str)
         self.assertEqual(output, 'You have 3 fish')
 
-<<<<<<< HEAD
+
     def test_sijia_practice(self):
         output = aopy.tutorial_functions.practice_func_sijia('Cap')
         self.assertEqual(type(output), str)
         self.assertEqual(output, 'hello, Cap')
-=======
+
 
     def test_tomo_practice(self):
         output = aopy.tutorial_functions.practice_func_tomo('ryan')
@@ -24,7 +24,7 @@
         output = aopy.tutorial_functions.practice_func_pavi('pavi')
         self.assertEqual(type(output), str)
         self.assertEqual(output, 'hello! I am pavi')
->>>>>>> af3d1fcd
+
 
 
 if __name__ == "__main__":
