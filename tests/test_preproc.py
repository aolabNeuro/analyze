--- conflicted
+++ resolved
@@ -93,14 +93,9 @@
         expected_values = [1, 2, 3]
         measured_values = [1.5, 2., 2]
         diff_thr = 0.5
-<<<<<<< HEAD
-        corrected_values = validate_measurements(expected_values, measured_values, diff_thr)
-        np.testing.assert_allclose(corrected_values, np.array([1.5, 2., 3.]))
-=======
         corrected_values, above_thr = validate_measurements(expected_values, measured_values, diff_thr)
         np.testing.assert_allclose(corrected_values, np.array([1.5, 2., 3.]))
         self.assertEqual(np.count_nonzero(above_thr), 1)
->>>>>>> a8c9ad5a
 
     def test_interp_timestamps2timeseries(self):
         timestamps = np.array([1,2,3,4])
@@ -947,11 +942,7 @@
         
         # This other preprocessed file does contain laser sensor data. Response on ch. 36
         te_id = 6577
-<<<<<<< HEAD
-        trial_times, trial_widths, trial_powers = get_laser_trial_times(preproc_dir, subject, te_id, date)
-=======
         trial_times, trial_widths, trial_powers, et, ew, ep = get_laser_trial_times(preproc_dir, subject, te_id, date)
->>>>>>> a8c9ad5a
 
         print(trial_powers)
 
