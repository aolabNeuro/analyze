--- conflicted
+++ resolved
@@ -211,6 +211,7 @@
         np.testing.assert_allclose(expected_ts, data['timestamp'])
         np.testing.assert_allclose(expected_values, data['value'])
         
+
 class EventFilterTests(unittest.TestCase):
 
     def test_trial_align_events(self):
@@ -809,7 +810,8 @@
         im.set_clim(-300, 300)
         plt.colorbar(im, label='uV')
         filename = 'parse_bmi3d_flash_measure_clock.png'
-        visualization.savefig(docs_dir, filename)
+        visualization.savefig(img_dir, filename)
+
 
     def test_parse_bmi3d_v10(self):
         pass
@@ -1186,8 +1188,6 @@
         )
         visualization.savefig(write_dir, 'laser_aligned_sensor_debug_dch_trigger.png')
 
-<<<<<<< HEAD
-=======
     def test_get_target_events(self):
 
         subject = 'test'
@@ -1207,7 +1207,6 @@
         visualization.savefig(docs_dir, filename)
 
 
->>>>>>> 8c0b9aa3
 class ProcTests(unittest.TestCase):
 
     def test_proc_single(self):
