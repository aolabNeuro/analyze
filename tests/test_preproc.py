--- conflicted
+++ resolved
@@ -711,7 +711,6 @@
         self.assertIn('exp_data', contents)
         self.assertIn('mocap_data', contents)
 
-<<<<<<< HEAD
 class ProcTests(unittest.TestCase):
 
     def test_proc_day(self):
@@ -736,8 +735,6 @@
 
         # Overwrite
         proc_broadband(data_dir, files, write_dir, result_filename, overwrite=True)
-=======
->>>>>>> acb18ae4
 
     def test_proc_lfp(self):
         result_filename = 'test_proc_lfp.hdf'
