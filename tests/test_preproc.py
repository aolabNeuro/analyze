from matplotlib import pyplot as plt
from aopy import visualization
from aopy import preproc
from aopy import analysis
from aopy.preproc import *
from aopy.preproc.bmi3d import *
from aopy.preproc import oculomatic
from aopy.preproc import quality
from aopy.data import *
import numpy as np
import unittest
<<<<<<< HEAD
from unittest.mock import patch, MagicMock
import pickle
import io
=======
from pathlib import Path
>>>>>>> 1783a498


test_dir = os.path.dirname(__file__)
data_dir = os.path.join(test_dir, 'data')
write_dir = os.path.join(test_dir, 'tmp')
docs_dir = os.path.join(test_dir, '../docs/source/_images')
if not os.path.exists(write_dir):
    os.mkdir(write_dir)

class DigitalCalcTests(unittest.TestCase):

    def test_closest_value(self):
        test_sequence = np.arange(100)
        test_radius = 8

        # test value within range (rounding down)
        test_timestamp = 16.5
        test_expected_value = 16
        value, idx = get_closest_value(test_timestamp, test_sequence, test_radius)
        self.assertEqual(test_expected_value, value)

        # test value within range (rounding up)
        test_timestamp = 16.51
        test_expected_value = 17
        value, idx = get_closest_value(test_timestamp, test_sequence, test_radius)
        self.assertEqual(test_expected_value, value)

        #test value out of range
        test_timestamp = 130
        test_expected_value = None
        value, idx = get_closest_value(test_timestamp, test_sequence, test_radius)
        self.assertEqual(value, test_expected_value)

        #test value out of range
        test_timestamp = -20
        test_expected_value = None
        value, idx = get_closest_value(test_timestamp, test_sequence, test_radius)
        self.assertEqual(value, test_expected_value)

    def test_find_measured_event_times(self):
        approx_times = [0.1, 0.5, 1.0, 55.8]
        measured_times = [0.1, 0.75, 1.2, 1.8, 20]
        radius = 0.25
        
        parsed_times = find_measured_event_times(approx_times, measured_times, radius)

        expected_array = np.array([0.1, 0.75, 1.2, np.nan])
        np.testing.assert_allclose(parsed_times, expected_array)

        # Check idx
        approx_times = [0.1, 0.5, 1.0, 1.2]
        measured_times = [0.1, 0.2, 0.3, 0.4, 0.5, 0.6, 0.75, 1.0, 1.3]
        radius = 0.1
        parsed_times, parsed_idx = find_measured_event_times(approx_times, measured_times, radius, return_idx=True)

        expected_array = np.array([0.1, 0.5, 1.0, np.nan])
        expected_idx = np.array([0, 4, 7, np.nan])
        np.testing.assert_allclose(parsed_times, expected_array)
        np.testing.assert_allclose(parsed_idx, expected_idx)

    def test_get_measured_clock_timestamps(self):
        latency_estimate = 0.1
        search_radius = 1
        estimated_timestamps = np.array([0.5, 2., 3.8, 5.0])
        measured_timestamps = np.array([0.64, 2.1, 3.8, 4.9])
        uncorrected = get_measured_clock_timestamps(estimated_timestamps, measured_timestamps, latency_estimate, search_radius)
        self.assertCountEqual(measured_timestamps, uncorrected)

        search_radius = 0.005
        estimated_timestamps = np.arange(10000)/100
        measured_timestamps = estimated_timestamps.copy()*1.00001 + latency_estimate
        measured_timestamps = np.delete(measured_timestamps, [500])
        uncorrected = get_measured_clock_timestamps(estimated_timestamps, measured_timestamps, latency_estimate, search_radius)
        self.assertEqual(len(uncorrected), len(estimated_timestamps))
        self.assertEqual(np.count_nonzero(np.isnan(uncorrected)), 1)
        self.assertTrue(np.isnan(uncorrected[500]))

    def test_fill_missing_timestamps(self):
        uncorrected_timestamps = [0.01, 0.08, np.nan, np.nan, 0.25, np.nan, 0.38]
        expected = [0.01, 0.08, 0.25, 0.25, 0.25, 0.38, 0.38]
        filled = fill_missing_timestamps(uncorrected_timestamps)
        self.assertCountEqual(expected, filled)

    def test_validate_measurements(self):
        expected_values = [1, 2, 3]
        measured_values = [1.5, 2., 2]
        diff_thr = 0.5
        corrected_values, above_thr = validate_measurements(expected_values, measured_values, diff_thr)
        np.testing.assert_allclose(corrected_values, np.array([1.5, 2., 3.]))
        self.assertEqual(np.count_nonzero(above_thr), 1)

    def test_interp_timestamps2timeseries(self):
        timestamps = np.array([1,2,3,4])
        timestamp_values = np.array([100,200,100,300])
        expected_timeseries = np.array([100,150,200,150,100,200,300])
        expected_new_samplepts = np.array([1,1.5,2,2.5,3,3.5,4])
        timeseries, new_samplepts = interp_timestamps2timeseries(timestamps, timestamp_values, samplerate=2)
        np.testing.assert_allclose(timeseries, expected_timeseries)
        np.testing.assert_allclose(new_samplepts, expected_new_samplepts)

        # Test if nans are included
        timestamps = np.array([1,2,np.nan,4])
        timestamp_values = np.array([100,np.nan,100,400])
        expected_timeseries = np.array([100,150,200,250,300,350,400])
        expected_new_samplepts = np.array([1,1.5,2,2.5,3,3.5,4])
        timeseries, new_samplepts = interp_timestamps2timeseries(timestamps, timestamp_values, samplerate=2)
        np.testing.assert_allclose(timeseries, expected_timeseries)
        np.testing.assert_allclose(new_samplepts, expected_new_samplepts)

        # Test is sample point array is input
        timestamps = np.array([1,2,3,4])+4
        timestamp_values = np.array([100,200,100,300])
        expected_timeseries = np.array([100,150,200,150,100,200,300])
        input_samplepts = np.array([1,1.5,2,2.5,3,3.5,4])+4
        timeseries, new_samplepts = interp_timestamps2timeseries(timestamps, timestamp_values, sampling_points=input_samplepts)
        np.testing.assert_allclose(timeseries, expected_timeseries)
        np.testing.assert_allclose(new_samplepts, input_samplepts)

        # Test invalid inputs:
        timestamps = np.array([1,2,3,4])
        timestamp_values = np.array([100,200,100,300])
        fun = lambda: interp_timestamps2timeseries(timestamps, timestamp_values) # not enough inputs
        self.assertRaises(ValueError, fun)
        fun = lambda: interp_timestamps2timeseries(timestamps, timestamp_values, samplerate=2, interp_kind='foobar') # invalid method
        self.assertRaises(Exception, fun)
        
        # Test non-monotonic input timestamps
        timestamps = np.array([0,2,1,4])
        timeseries, t = interp_timestamps2timeseries(timestamps, timestamp_values, samplerate=2)
        self.assertTrue(len(timeseries) > 0)
        self.assertEqual(np.count_nonzero(np.isnan(timeseries)), 0)
        timestamps = np.array([0,1,1,4])
        timeseries, t = interp_timestamps2timeseries(timestamps, timestamp_values, samplerate=2)
        self.assertTrue(len(timeseries) > 0)
        self.assertEqual(np.count_nonzero(np.isnan(timeseries)), 0)

        # Test extrapolate
        timestamps = np.array([1,2,3,4])
        timestamp_values = np.array([100,200,100,300])
        expected_timeseries = np.array([50, 100,150,200,150,100,200,300, 400, 500])
        input_samplepts = np.array([0.5,1,1.5,2,2.5,3,3.5,4,4.5,5])
        timeseries, new_samplepts = interp_timestamps2timeseries(timestamps, timestamp_values, sampling_points=input_samplepts, extrapolate=True)
        np.testing.assert_allclose(timeseries, expected_timeseries)
        np.testing.assert_allclose(new_samplepts, input_samplepts)
        expected_timeseries = np.array([100, 100,150,200,150,100,200,300, 300,300])
        timeseries, new_samplepts = interp_timestamps2timeseries(timestamps, timestamp_values, sampling_points=input_samplepts, extrapolate=False)
        np.testing.assert_allclose(timeseries, expected_timeseries)
        np.testing.assert_allclose(new_samplepts, input_samplepts)

    def test_sample_timestamped_data(self):
        np.random.seed(0)
        duration = 4
        freq = 5
        samplerate = 25000
        ground_truth_data = utils.generate_multichannel_test_signal(duration*2, samplerate, 2, freq, 1)
        
        fps = 120
        nt = fps*duration
        offset = 0.01 # timestamps start strictly after time zero
        framerate_error = 0.01*np.random.uniform(size=(nt,)) # 10 ms jitter
        drift = np.cumsum(0.0001*np.random.uniform(size=(nt,))) # 0.1 ms drift
        timestamps = offset + np.arange(nt)/fps + framerate_error + drift
        samples = (timestamps * samplerate).astype(int)

        frame_data = ground_truth_data[samples,:]
        interp_samplerate = 120
        interp_data = sample_timestamped_data(frame_data, timestamps, interp_samplerate)

        fig, ax = plt.subplots(3,1, figsize=(5,6))
        visualization.plot_timeseries(frame_data[:,0], fps, ax=ax[0])
        visualization.plot_timeseries(interp_data[:,0], interp_samplerate, ax=ax[0])
        ax[0].set_title(f'{freq} Hz signal')
        ax[0].set_ylabel('pos (cm)')
        ax[0].legend(['without sampling', 'with sampling'])

        visualization.plot_freq_domain_amplitude(frame_data[:,0], fps, ax=ax[1])
        visualization.plot_freq_domain_amplitude(interp_data[:,0], interp_samplerate, ax=ax[1])
        ax[1].set_xscale('linear')
        ax[1].set_xlim(0,30)
        ax[1].set_ylabel('Peak amplitude')
        ax[1].legend(['without sampling', 'with sampling'])
        plt.tight_layout()

        # Compare with different upsampling rates
        visualization.plot_timeseries(ground_truth_data[:,0], samplerate, ax=ax[2])
        interp_data = sample_timestamped_data(frame_data, timestamps, interp_samplerate, upsamplerate=120)
        visualization.plot_timeseries(interp_data[:,0], interp_samplerate, ax=ax[2])
        interp_data = sample_timestamped_data(frame_data, timestamps, interp_samplerate, upsamplerate=120*100)
        visualization.plot_timeseries(interp_data[:,0], interp_samplerate, ax=ax[2])
        ax[2].set_xlim(0.0,0.3)
        ax[2].legend(['original', 'no upsample', 'upsample to 10,000 Hz'])

        filename = 'sample_timestamped_data.png'
        visualization.savefig(docs_dir, filename, transparent=False)

    def test_get_dch_data(self):
        dig_data = [0, 1, 0, 1, 1, 0]
        samplerate = 1
        expected_ts = [1, 2, 3, 5]
        expected_values = [1, 0, 1, 0]
        data = get_dch_data(dig_data, samplerate, 0)
        np.testing.assert_allclose(expected_ts, data['timestamp'])
        np.testing.assert_allclose(expected_values, data['value'])

        dig_data = [0, 3, 0, 0, 2]
        samplerate = 1
        expected_ts = [1, 2, 4]
        expected_values = [3, 0, 2]
        data = get_dch_data(dig_data, samplerate, [0,1])
        np.testing.assert_allclose(expected_ts, data['timestamp'])
        np.testing.assert_allclose(expected_values, data['value'])
        

class EventFilterTests(unittest.TestCase):

    def test_trial_align_events(self):
        # test trial_separate
        events = np.array([2, 7, 5, 7, 2, 5, 7, 4, 2, 3, 6, 2, 3, 6, 4, 6, 3, 1, 3, 2, 4, 2,
            6, 4, 5, 5, 0, 3, 2, 4, 2, 4, 2, 5, 3, 2, 4, 0, 5, 2, 2, 7, 4, 6,
            3, 0, 6, 0, 1, 2, 3, 5, 3, 1, 4, 1, 2, 2, 7, 1, 1, 0, 6, 0, 1, 7,
            4, 5, 3, 3, 2, 4, 4, 1, 1, 5, 2, 3, 1, 4, 0, 5, 0, 0, 4, 2, 2, 6,
            3, 4, 0, 0, 1, 6, 5, 2, 1, 0, 7, 2], dtype=np.uint32)
        times = np.arange(0, 10, 0.1)
        times[5] = 0.45 # Check that trial align works with different delta(T)

        expected_aligned_events = np.array([[2, 7],
            [2, 5],
            [2, 3],
            [2, 3],
            [2, 4],
            [2, 6],
            [2, 4],
            [2, 4],
            [2, 5],
            [2, 4],
            [2, 2],
            [2, 7],
            [2, 3],
            [2, 2],
            [2, 7],
            [2, 4],
            [2, 3],
            [2, 2],
            [2, 6],
            [2, 1],
            [2, -1]])
        
        expected_aligned_times = np.array([[0.0, 0.1],
            [0.4, 0.45],
            [0.8, 0.9],
            [1.1, 1.2],
            [1.9, 2. ],
            [2.1, 2.2],
            [2.8, 2.9],
            [3. , 3.1],
            [3.2, 3.3],
            [3.5, 3.6],
            [3.9, 4. ],
            [4. , 4.1],
            [4.9, 5. ],
            [5.6, 5.7],
            [5.7, 5.8],
            [7. , 7.1],
            [7.6, 7.7],
            [8.5, 8.6],
            [8.6, 8.7],
            [9.5, 9.6],
            [9.9, -1.]])
        
        event_to_align = 2
        aligned_events, aligned_times = trial_separate(events, times, event_to_align, n_events=2)
        aligned_events_offset, aligned_times_offset = trial_separate(events[:15], times[:15], event_to_align, n_events=2,nevent_offset=-1)
        aligned_events_offset2, aligned_times_offset2 = trial_separate(events[-15:], times[-15:], event_to_align, n_events=2,nevent_offset=1)
        expected_aligned_events_offset = np.array([[-1, 2],
            [7, 2],
            [4, 2],
            [6, 2]])
        expected_aligned_times_offset = np.array([[-1, 0.0],
            [0.3, 0.4],
            [0.7, 0.8],
            [1, 1.1]])
        expected_aligned_events_offset2 = np.array([[2, 6],
            [6, 3],
            [1, 0],
            [-1, -1]])
        expected_aligned_times_offset2 = np.array([[8.6, 8.7],
            [8.7, 8.8],
            [9.6, 9.7],
            [-1, -1]])



        np.testing.assert_allclose(expected_aligned_events, aligned_events)
        np.testing.assert_allclose(expected_aligned_times, aligned_times)
        np.testing.assert_allclose(expected_aligned_events_offset, aligned_events_offset)
        np.testing.assert_allclose(expected_aligned_times_offset, aligned_times_offset)
        np.testing.assert_allclose(expected_aligned_events_offset2, aligned_events_offset2)
        np.testing.assert_allclose(expected_aligned_times_offset2, aligned_times_offset2)

        expected_aligned_times = np.array([[0. , 0.1],
            [0. , 0.05],
            [0. , 0.1],
            [0. , 0.1],
            [0. , 0.1],
            [0. , 0.1],
            [0. , 0.1],
            [0. , 0.1],
            [0. , 0.1],
            [0. , 0.1],
            [0. , 0.1],
            [0. , 0.1],
            [0. , 0.1],
            [0. , 0.1],
            [0. , 0.1],
            [0. , 0.1],
            [0. , 0.1],
            [0. , 0.1],
            [0. , 0.1],
            [0. , 0.1],
            [0. , 0.]])

        trial_aligned_times = trial_align_events(aligned_events, aligned_times, event_to_align)
        np.testing.assert_allclose(expected_aligned_times, trial_aligned_times)

        event_log_events_in_str = [
                    ('wait', 0.),
                    ('target',1.),
                    ('reward',4.),
                    ('wait',5.),
                    ('target',6.),
                    ('reward',10.),
                    ('wait',10.),
                    ('target',11.),
                    ('wait',18.),

        ]

        events, times = zip(*event_log_events_in_str)
        event_to_align = 'wait'

        expected_events = np.array([
            ['wait', 'target', 'reward'],
            ['wait', 'target', 'reward'],
            ['wait', 'target', 'wait'],
            ['wait', '', ''],
        ])

        aligned_events, aligned_times = trial_separate(np.array(events), np.array(times), event_to_align, n_events=3)
        np.testing.assert_array_equal(expected_events, aligned_events)

    def test_trial_align_events_to_list_of_tuples(self):

        NUM_WAIT =  0
        NUM_TARGET = 1
        NUM_REWARD = 2

        event_log_with_events_in_number = [
                        (NUM_WAIT, 4),
                        (NUM_TARGET,4.1),
                        (NUM_REWARD,4.2),
                        (NUM_WAIT,5),
                        (NUM_TARGET,6),
                        (NUM_REWARD,10),
                        (NUM_WAIT,14),
                        (NUM_TARGET,16),

        ]
        event_log = np.array(event_log_with_events_in_number)
        
        #get all the event codes
        events = event_log[:,0]
        #get all the timestamps
        times  = event_log[:,1]
        
        aligned_events, aligned_times = trial_separate(events, times, NUM_WAIT, n_events=2)

        expected_aligned_events = np.array([
                                            [NUM_WAIT, NUM_TARGET],
                                            [NUM_WAIT, NUM_TARGET],
                                            [NUM_WAIT, NUM_TARGET]
        ])

        expected_aligned_times = np.array([
                                [ 4.  , 4.1],
                                    [ 5.,   6. ],
                                    [14. , 16. ]],
        )

        np.testing.assert_allclose(expected_aligned_events, aligned_events)
        np.testing.assert_allclose(expected_aligned_times, aligned_times)

        expected_aligned_times = np.array(
            [[0. , 0.1],
            [0.,  1. ],
            [0. , 2. ]]
        )
        trial_aligned_times = trial_align_events(aligned_events, aligned_times, NUM_WAIT)
        
        np.testing.assert_allclose(expected_aligned_times, trial_aligned_times)
        
    def test_trial_align_data(self):
        
        # Test simple case with 0 time_before
        # Data looks like: 0 1 2 3 4 5 6 7 8 9 10 11 12 13 14 15 16 ...
        # Trigger times:             *                              ...
        # Aligned trials:            5 6 7 8 9 10 11 12 13 14 15    ...
        data = np.arange(100)
        samplerate = 1
        time_before = 0
        time_after = 10
        trigger_times = np.array([5, 55])
        trial_aligned = trial_align_data(data, trigger_times, time_before, time_after, samplerate)
        self.assertEqual(trial_aligned.shape[2], len(trigger_times))
        np.testing.assert_allclose(np.squeeze(trial_aligned[:,:,0]), np.arange(5, 15))
        np.testing.assert_allclose(np.squeeze(trial_aligned[:,:,1]), np.arange(55, 65))
        
        # Test with nonzero time_before
        # Data looks like: 0 1 2 3 4 5 6 7 8 9 10 11 12 13 14 15 16 ...
        # Trigger times:             *                              ...
        # Aligned trials:        3 4 5 6 7 8 9 10 11 12 13 14 15    ...
        time_before = 2
        trial_aligned = trial_align_data(data, trigger_times, time_before, time_after, samplerate)
        self.assertEqual(trial_aligned.shape[2], len(trigger_times))
        np.testing.assert_allclose(np.squeeze(trial_aligned[:,:,0]), np.arange(3, 15))
        np.testing.assert_allclose(np.squeeze(trial_aligned[:,:,1]), np.arange(53, 65))
        
        # Test shape is consistent with more dimensions in data
        data = np.ones((100,2))
        trial_aligned = trial_align_data(data, trigger_times, time_before, time_after, samplerate)
        self.assertEqual(trial_aligned.shape, (time_before + time_after, 2, len(trigger_times)))
        
        # Test single trial
        data = np.ones((100,1))
        trigger_times = [5]
        trial_aligned = trial_align_data(data, trigger_times, time_before, time_after, samplerate)
        self.assertEqual(trial_aligned.shape, (time_before + time_after, 1, 1))
        
        # Test with time_before bleeding into the start of data
        # Data looks like:            0 1 2 3 4 5 6 7 8 9 10 11 12 13 14 15 16 ...
        # Trigger times:                        *                              ...
        # Aligned trials:   $ $ $ $ $ 0 1 2 3 4 5 6 7 8 9 10 11 12 13 14 15    ...
        #                   where $ is NaN
        data = np.arange(100)
        time_before = 10
        trial_aligned = trial_align_data(data, trigger_times, time_before, time_after, samplerate)
        self.assertTrue(np.count_nonzero(np.isnan(trial_aligned)), 5)
        np.testing.assert_allclose(np.squeeze(trial_aligned)[5:], np.arange(0,15))
        
        # Test if trigger_times is after the length of data
        # Should ignore the trial at 55s
        data = np.arange(50)
        time_before = 0
        trigger_times = [5, 55]
        trial_aligned = trial_align_data(data, trigger_times, time_before, time_after, samplerate)
        np.testing.assert_allclose(np.squeeze(trial_aligned[:,:,0]), np.arange(5,15))
        self.assertTrue(np.count_nonzero(np.isnan(trial_aligned[:,:,1])), 15)

        # Test other samplerate
        # At 50 Hz, 0.1s should be 5 samples
        nevents = 4
        event_times = 0.2 + np.arange(nevents)
        samplerate = 50
        nch = 2
        data = np.zeros(((1+nevents)*samplerate, nch))
        event_samples = [int(t*samplerate) for t in event_times]
        for ch in range(nch):
            data[event_samples,ch] = ch+1
        time_before = 0.1
        time_after = 0.1
        aligned_data = trial_align_data(data, event_times, time_before, time_after, samplerate)
        for t in range(aligned_data.shape[2]):
            t = aligned_data[:,:,t]
            np.testing.assert_allclose(np.array(
                [[0., 0.],
                [0., 0.],
                [0., 0.],
                [0., 0.],
                [0., 0.],
                [1., 2.],
                [0., 0.],
                [0., 0.],
                [0., 0.],
                [0., 0.]]), t)


    def test_trial_align_times(self):
        timestamps = np.array([2, 6, 7, 10, 25, 27])
        trigger_times = np.array([5, 10, 15, 20, 25])
        time_before = 0
        time_after = 9
        trial_aligned, trial_indices = trial_align_times(timestamps, trigger_times, time_before, time_after, subtract=False)
        self.assertEqual(len(trial_aligned), len(trial_indices))
        self.assertEqual(len(trial_aligned), len(trigger_times))
        self.assertTrue(np.allclose(trial_aligned[0], [6, 7, 10]))
        self.assertEqual(len(trial_aligned[2]), 0)
        trial_aligned, trial_indices = trial_align_times(timestamps, trigger_times, time_before, time_after, subtract=True)
        self.assertTrue(np.allclose(trial_aligned[0], np.array([6, 7, 10])-5))


    def test_get_trial_segments(self):
        events = [0, 2, 4, 6, 0, 2, 3, 6]
        times = np.arange(len(events))
        start_evt = 2
        end_evt = [3, 4]
        segments, times = get_trial_segments(events, times, start_evt, end_evt)
        self.assertTrue(np.allclose(segments, [[2, 4], [2, 3]]))
        self.assertTrue(np.allclose(times, [[1, 2], [5, 6]]))

    def test_get_trial_segments_and_times(self):
         events = [0, 2, 4, 6, 0, 2, 3, 6]
         times = [0, 1, 2, 3, 4, 5, 6, 7]
         start_evt = 2
         end_evt = 6
         segments, times = get_trial_segments_and_times(events, times,  start_evt, end_evt)
         self.assertTrue(np.allclose(segments, [[2, 4, 6], [2, 3, 6]]))
         self.assertTrue(np.allclose(times, [[1, 2, 3], [5, 6, 7]]))

    def test_locate_trials_with_event(self):
        # Test with ints
        aligned_events = np.array([[2, 7],
            [2, 5],
            [2, 3],
            [2, 3],
            [2, 4],
            [2, 6]])
        split_events1, split_events_array1 = locate_trials_with_event(aligned_events, 3, 1)
        expected_split_events1 = np.array([2,3])
        
        np.testing.assert_allclose(expected_split_events1, split_events1[0])
        np.testing.assert_allclose(expected_split_events1, split_events_array1)

        # Test strings without assigned column to look at
        aligned_events_str = np.array([['Go', 'Target 1', 'Target 1'],
            ['Go', 'Target 2', 'Target 2'],
            ['Go', 'Target 4', 'Target 1'],
            ['Go', 'Target 1', 'Target 2'],
            ['Go', 'Target 2', 'Target 1'],
            ['Go', 'Target 3', 'Target 1']])
        split_events_str, split_events_array_str = locate_trials_with_event(aligned_events_str, ['Target 1','Target 2'])
        expected_split_events_str1 = np.array([0,2,3,4,5])
        expected_split_events_str2 = np.array([1,3,4])
        expected_split_events_all = np.array([0,2,3,4,5,1,3,4])
        np.testing.assert_allclose(expected_split_events_str1, split_events_str[0])
        np.testing.assert_allclose(expected_split_events_str2, split_events_str[1])
        np.testing.assert_allclose(expected_split_events_all, split_events_array_str)

        # Test strings with assigned column to look at
        split_events_str, split_events_array_str = locate_trials_with_event(aligned_events_str, ['Target 1','Target 2'],1)
        expected_split_events_str1 = np.array([0,3])
        expected_split_events_str2 = np.array([1,4])
        expected_split_events_all = np.array([0,3,1,4])
        np.testing.assert_allclose(expected_split_events_str1, split_events_str[0])
        np.testing.assert_allclose(expected_split_events_str2, split_events_str[1])
        np.testing.assert_allclose(expected_split_events_all, split_events_array_str)


    def test_get_data_segments(self):
        data = np.arange(100)
        segment_times = np.array([[0, 4], [50, 51]])
        samplerate = 1
        segments = get_data_segments(data, segment_times, samplerate)
        self.assertEqual(len(segments), 2)
        data = np.ones((100,3))
        segments = get_data_segments(data, segment_times, samplerate)
        self.assertEqual(len(segments), 2)
        self.assertEqual(segments[0].shape, (4,3))

    def test_get_unique_conditions(self):
        trial_idx = np.array(range(10))
        conditions = np.array(range(10))
        trials = get_unique_conditions(trial_idx, conditions, condition_name='idx')
        self.assertEqual(len(trials), 10)
        self.assertEqual(trials[0]['trial'], 0)
        self.assertEqual(trials[-1]['idx'], [9])
        
        trial_idx = np.array([0, 0, 0, 0, 1, 1, 1, 1])
        conditions = np.array([[1, 1], [np.pi/2, 2], [1, 1], [np.pi/2, 2], [1, 1], [4, 4], [1, 1], [4, 4]])
        trials = get_unique_conditions(trial_idx, conditions, condition_name='foobar')
        self.assertEqual(len(trials), 4)
        self.assertCountEqual(trials['trial'], [0, 0, 1, 1])
        np.testing.assert_array_almost_equal(trials['foobar'], np.array([[1, 1], [np.pi/2, 2], [1, 1], [4, 4]]))

        trial_idx = np.array([0, 0, 0, 0, 1, 1, 1, 1])
        conditions = np.random.uniform(size=(8,))
        trials = get_unique_conditions(trial_idx, conditions, condition_name='rando')
        self.assertEqual(len(trials), 8)
        self.assertCountEqual(trials['trial'], [0, 0, 0, 0, 1, 1, 1, 1])
        self.assertEqual(np.sum(trials['index']), 28)

    def test_calc_eye_calibration(self):
        cursor_data = np.array([[1, 2, 3, 4, 5, 6], [2, 3, 4, 5, 6, 7]]).T
        eye_data = np.array([[0, 1, 2, 3, 4, 5, 6, 7], [3, 4, 5 ,6 ,7, 8, 9, 10]]).T
        cursor_samplerate = 1
        eye_samplerate = 1
        event_times = [2, 3, 3.5, 3.6, 3.7, 4, 5]
        event_codes = [0, 1, 0, 2, 1, 0, 1]
        coeff, corr_coeff = calc_eye_calibration(cursor_data, cursor_samplerate, eye_data, eye_samplerate, 
            event_times, event_codes, align_events=[0], penalty_events=[2])
        
        expected_coeff = [[1., 1.], [1., -1.]]
        expected_corr_coeff = [1., 1.]

        np.testing.assert_allclose(expected_coeff, coeff)
        np.testing.assert_allclose(expected_corr_coeff, corr_coeff)
        
    def test_calc_eye_target_calibration(self):
        eye_data = np.array([[0, 1, 2, 3, 4, 5, 6, 5], [3, 4, 5, 6, 7, 8, 9, 8]]).T
        eye_samplerate = 1
        event_times = [1, 2, 3, 4, 5, 6, 7]
        event_codes = [1, 3, 1, 4, 2, 3, 2]
        target_pos_test = np.array([[0,0,0],[1,1,0]])
        expected_coeff = [[0.25, -0.25], [0.25, -1]]
        expected_corr_coeff = [1., 1.]
        # test for duration = 0.1
        coeff, corr_coeff = calc_eye_target_calibration(eye_data, eye_samplerate, 
            event_times, event_codes, target_pos_test, align_events=[1,2], penalty_events=[4], cursor_enter_center_target=0, duration=1)
        np.testing.assert_allclose(expected_coeff, coeff)
        np.testing.assert_allclose(expected_corr_coeff, corr_coeff)
        
        # test for duration = 0.
        coeff, corr_coeff = calc_eye_target_calibration(eye_data, eye_samplerate, 
            event_times, event_codes, target_pos_test, align_events=[1,2], penalty_events=[4], cursor_enter_center_target=0, duration=0)
        np.testing.assert_allclose(expected_coeff, coeff)
        np.testing.assert_allclose(expected_corr_coeff, corr_coeff)

class TestPrepareExperiment(unittest.TestCase):

    def check_required_fields(self, data, metadata):
        self.assertIn('fps', metadata)
        self.assertIn('sync_protocol_version', metadata)
        self.assertIn('source_dir', metadata)
        self.assertIn('source_files', metadata)
        self.assertIn('clock', data)
        self.assertIn('events', data)
        self.assertIn('task', data)

    def test_decode_events(self):
        dictionary = {
            'event1': 1,
            'event2': 3,
            'event3': 10
        }
        values = [1, 2, 3, 10]
        event_names, event_data = decode_events(dictionary, values)
        self.assertEqual(len(event_names), len(values))
        self.assertEqual(event_names[0], 'event1')
        self.assertEqual(event_names[1], 'event1')
        self.assertEqual(event_names[2], 'event2')
        self.assertEqual(event_names[3], 'event3')
        self.assertEqual(event_data[0], 0)
        self.assertEqual(event_data[1], 1)
        self.assertEqual(event_data[2], 0)
        self.assertEqual(event_data[3], 0)

    def test_parse_bmi3d_empty(self):
        files = {}
        data, metadata = parse_bmi3d(data_dir, files)
        self.assertRaises(AssertionError, lambda: self.check_required_fields(data, metadata))

    def test_parse_bmi3d_v0(self):
        # Test sync version 0 (and -1)
        files = {}
        files['hdf'] = 'test20210310_08_te1039.hdf'
        data, metadata = parse_bmi3d(data_dir, files)
        self.check_required_fields(data, metadata)
        self.assertEqual(metadata['sync_protocol_version'], -1)
        self.assertIn('fps', metadata)
        self.assertAlmostEqual(metadata['fps'], 120.)
        self.assertIn('timestamp_bmi3d', data['clock'].dtype.names)
        n_cycles = data['clock']['time'][-1] + 1
        self.assertEqual(len(data['clock']), n_cycles)

        # Test tablet data (sync version 0)
        files = {}
        files['hdf'] = 'chur20231002_02_te375.hdf'
        data, metadata = parse_bmi3d(data_dir, files)
        self.check_required_fields(data, metadata)
        self.assertEqual(metadata['sync_protocol_version'], 0)
        self.assertIn('fps', metadata)
        self.assertAlmostEqual(metadata['fps'], 120.)
        self.assertIn('timestamp_bmi3d', data['clock'].dtype.names)
        n_cycles = data['clock']['time'][-1] + 1
        self.assertEqual(len(data['clock']), n_cycles)     
        for key in ['timestamp','code','event']:
            self.assertIn(key, data['events'].dtype.names)

    def test_parse_bmi3d_v1(self):
        pass

    def test_parse_bmi3d_v2(self):
        # Test sync version 2 
        files = {}
        files['hdf'] = 'beig20210407_01_te1315.hdf'
        data, metadata = parse_bmi3d(data_dir, files) # without ecube data
        self.check_required_fields(data, metadata)
        trials = data['bmi3d_trials']
        self.assertEqual(len(trials), 3)        
        files['ecube'] = '2021-04-07_BMI3D_te1315'
        data, metadata = parse_bmi3d(data_dir, files) # and with ecube data
        self.check_required_fields(data, metadata)
        self.assertEqual(metadata['sync_protocol_version'], 2)
        self.assertIn('sync_clock', data)
        self.assertIn('measure_clock_offline', data)
        self.assertEqual(len(data['measure_clock_offline']['timestamp']), 1042)
        self.assertEqual(len(data['measure_clock_online']['timestamp']), 1015)
        self.assertTrue(metadata['has_measured_timestamps'])
        self.assertIn('timestamp_bmi3d', data['clock'].dtype.names)
        self.assertIn('timestamp_sync', data['clock'].dtype.names)
        self.assertIn('timestamp', data['sync_events'].dtype.names)
        n_cycles = data['clock']['time'][-1] + 1
        # self.assertEqual(len(data['clock']), n_cycles)

    def test_parse_bmi3d_v3(self):
        pass

    def test_parse_bmi3d_v4(self):        
        # Test sync version 4
        files = {}
        files['hdf'] = 'beig20210614_07_te1825.hdf'
        data, metadata = parse_bmi3d(data_dir, files) # without ecube data
        self.check_required_fields(data, metadata)
        trials = data['bmi3d_trials']
        self.assertEqual(len(trials), 7)        
        files['ecube'] = '2021-06-14_BMI3D_te1825'
        data, metadata = parse_bmi3d(data_dir, files) # and with ecube data
        self.check_required_fields(data, metadata)
        self.assertEqual(metadata['sync_protocol_version'], 4)
        self.assertIn('sync_clock', data)
        self.assertIn('measure_clock_offline', data)
        self.assertEqual(len(data['measure_clock_offline']['timestamp']), 1754)
        self.assertEqual(len(data['measure_clock_online']), 1682)
        self.assertTrue(metadata['has_measured_timestamps'])
        self.assertIn('timestamp_bmi3d', data['clock'].dtype.names)
        self.assertIn('timestamp_sync', data['clock'].dtype.names)
        self.assertIn('timestamp', data['sync_events'].dtype.names)
        n_cycles = data['clock']['time'][-1]
        self.assertEqual(len(data['clock']), n_cycles)
        self.assertIn('clock', data)
  
    def test_parse_bmi3d_v5(self):
        pass

    def test_parse_bmi3d_v6(self):
        pass

    def test_parse_bmi3d_v7(self):
        # Test sync version 7
        files = {}
        files['hdf'] = 'fake_ecube_data_bmi3d.hdf'
        data, metadata = parse_bmi3d(data_dir, files) # without ecube data
        self.check_required_fields(data, metadata)
        files['ecube'] = '2021-12-13_BMI3D_te3498'
        data, metadata = parse_bmi3d(data_dir, files) # and with ecube data
        self.assertEqual(metadata['sync_protocol_version'], 7)
        self.assertEqual(len(data['clock']), 4848)
        # self.assertEqual(len(data['events']), 66) # seems to be 67
        print(metadata['n_missing_markers'])
        self.assertTrue(metadata['has_measured_timestamps'])
        evt = data['events'][27]
        self.assertEqual(evt['code'], 87)

        # Run some trial alignment to make sure the number of trials makes sense
        events = data['events']
        start_states = [16]
        end_states = [239] 
        trial_states, trial_idx = get_trial_segments(events['code'], events['timestamp'], start_states, end_states)
        self.assertEqual(len(trial_states), 10)

        # Test a file with no sync events to make sure we're not breaking things
        files['hdf'] = 'beig20210930_02_te2952.hdf'
        files['ecube'] = '2021-09-30_BMI3D_te2952'
        data, metadata = parse_bmi3d(data_dir, files) # with ecube data
        self.assertEqual(len(data['sync_events']), 3)

    def test_parse_bmi3d_v8(self):
        pass

    def test_parse_bmi3d_v9(self):
        files = {}
        files['hdf'] = 'test20220311_07_te4298.hdf'
        data, metadata = parse_bmi3d(data_dir, files) # without ecube data
        self.check_required_fields(data, metadata)
        files['ecube'] = '2022-03-11_BMI3D_te4298'
        data, metadata = parse_bmi3d(data_dir, files) # and with ecube data
        self.assertEqual(metadata['sync_protocol_version'], 9)

        # This file has analog voltage from photodiode recorded showing the screen turn on and off
        lfp_data, metadata = aodata.load_ecube_analog(data_dir, files['ecube'], channels=[31])
        n_channels = metadata['n_channels']
        raw_samplerate = metadata['samplerate']
        samplerate = 1000
        lfp_data = precondition.downsample(lfp_data, raw_samplerate, samplerate)
        time_before = 0.1
        time_after = 0.4

        plt.figure()
        visualization.plot_timeseries(lfp_data, samplerate)
        filename = 'parse_bmi3d_downsample.png'
        visualization.savefig(write_dir, filename)

        # Plot aligned flash times based on events
        event_timestamps = data['events']['timestamp']
        flash_times = event_timestamps[np.logical_and(16 <= data['events']['code'], data['events']['code'] < 32)]
        evoked_lfp = analysis.calc_erp(lfp_data, flash_times, time_before, time_after, samplerate)
        time = np.arange(evoked_lfp.shape[0])/samplerate - time_before
        plt.figure()
        im = visualization.plot_image_by_time(time, evoked_lfp[:,0,:])
        im.set_clim(-300, 300)
        plt.colorbar(im, label='uV')        
        filename = 'parse_bmi3d_flash_events.png'
        visualization.savefig(docs_dir, filename)

        # Plot aligned flash times based on sync clock
        target_on_events = np.logical_and(16 <= data['bmi3d_events']['code'], data['bmi3d_events']['code'] < 32)
        flash_times = data['clock']['timestamp_sync'][data['bmi3d_events']['time'][target_on_events]]
        evoked_lfp = analysis.calc_erp(lfp_data, flash_times, time_before, time_after, samplerate)
        plt.figure()
        im = visualization.plot_image_by_time(time, evoked_lfp[:,0,:])
        im.set_clim(-300, 300)
        plt.colorbar(im, label='uV')
        filename = 'parse_bmi3d_flash_sync_clock.png'
        visualization.savefig(docs_dir, filename)

        # Plot aligned flash times based on measure clock
        target_on_events = np.logical_and(16 <= data['bmi3d_events']['code'], data['bmi3d_events']['code'] < 32)
        flash_times = data['clock']['timestamp_measure_offline'][data['bmi3d_events']['time'][target_on_events]]
        evoked_lfp = analysis.calc_erp(lfp_data, flash_times, time_before, time_after, samplerate)
        plt.figure()
        im = visualization.plot_image_by_time(time, evoked_lfp[:,0,:])
        im.set_clim(-300, 300)
        plt.colorbar(im, label='uV')
        filename = 'parse_bmi3d_flash_measure_clock.png'
        visualization.savefig(docs_dir, filename)


    def test_parse_bmi3d_v10(self):
        pass

    def test_parse_bmi3d_v11(self):
        files = {}
        files['hdf'] = 'test20220524_11_te5351.hdf'
        data, metadata = parse_bmi3d(data_dir, files) # without ecube data
        self.check_required_fields(data, metadata)
        files['ecube'] = '2022-05-24_BMI3D_te5351'

        # Reduce the file size so we can upload it to github
        # analog_data, metadata = aodata.load_ecube_analog(data_dir, files['ecube'])
        # analog_data = analog_data[:,:16]
        # filename = utils.save_test_signal_ecube(analog_data, data_dir, 1, datasource='AnalogPanel')

        data, metadata = parse_bmi3d(data_dir, files) # and with ecube data
        self.assertEqual(metadata['sync_protocol_version'], 11)
        self.assertIn('cursor_analog_cm', data)
        self.assertIn('cursor_interp', data)
        self.assertIn('cursor_interp_samplerate', metadata)
        self.assertIn('clean_hand_position', data)

        # Plot the cursor data
        bounds = np.array(metadata['cursor_bounds'])
        bounds = bounds[[0,1,4,5,2,3]] # (-x, x, -z, z, -y, y) -> (-x, x, -y, y, -z, z)
        plt.figure()
        visualization.plot_trajectories([data['cursor_analog_cm']], bounds)
        trials = data['bmi3d_trials']
        trial_targets = postproc.get_trial_targets(trials['trial'], trials['target'][:,[0,2,1]]) # (x, z, y) -> (x, y, z)
        unique_targets = np.unique(np.vstack(trial_targets), axis=0)
        visualization.plot_targets(unique_targets, metadata['target_radius'])
        filename = 'parse_bmi3d_cursor_v11.png'
        visualization.savefig(write_dir, filename)

        # Run some trial alignment to make sure the number of trials makes sense
        events = data['events']
        start_states = [32] # center target off
        end_states = [239] # trial end
        trial_states, trial_times = get_trial_segments(events['code'], events['timestamp'], start_states, end_states)
        trajectories = get_data_segments(data['cursor_analog_cm'], trial_times, metadata['analog_samplerate'])
        plt.figure()
        visualization.plot_trajectories(trajectories, bounds)
        trials = data['bmi3d_trials']
        visualization.plot_targets(unique_targets, metadata['target_radius'])
        filename = 'parse_bmi3d_cursor_trajectories_v11.png'
        visualization.savefig(write_dir, filename)

        trajectories = get_data_segments(data['cursor_interp'], trial_times, metadata['cursor_interp_samplerate'])
        plt.figure()
        visualization.plot_trajectories(trajectories, bounds)
        trials = data['bmi3d_trials']
        visualization.plot_targets(unique_targets, metadata['target_radius'])
        filename = 'parse_bmi3d_cursor_trajectories_interp_v11.png'
        visualization.savefig(write_dir, filename)

        trajectories = get_data_segments(data['cursor_analog_cm'], trial_times, metadata['cursor_interp_samplerate'])
        plt.figure()
        visualization.plot_trajectories(trajectories, bounds)
        trials = data['bmi3d_trials']
        visualization.plot_targets(unique_targets, metadata['target_radius'])
        filename = 'parse_bmi3d_cursor_trajectories_filt_v11.png'
        visualization.savefig(write_dir, filename)

    def test_parse_bmi3d_v12(self):
        files = {}
        files['hdf'] = 'beig20221002_09_te6890.hdf'
        data, metadata = parse_bmi3d(data_dir, files) # without ecube data
        self.check_required_fields(data, metadata)
        files['ecube'] = '2022-10-02_BMI3D_te6890'

        # This is a laser only experiment which does not contain any task data
        data, metadata = parse_bmi3d(data_dir, files) # and with ecube data
        self.assertEqual(metadata['sync_protocol_version'], 12)

    def test_parse_bmi3d_v13(self):
        files = {}
        files['hdf'] = 'beig20230109_15_te7977.hdf'
        data, metadata = parse_bmi3d(data_dir, files) # without ecube data
        self.check_required_fields(data, metadata)
        files['ecube'] = '2023-01-09_BMI3D_te7977'

        # Reduce the file size so we can upload it to github
        # analog_data, metadata = aodata.load_ecube_analog(data_dir, files['ecube'])
        # analog_data = analog_data[:25000*60,:8]
        # filename = utils.save_test_signal_ecube(analog_data, data_dir, 1, datasource='AnalogPanel')

        # There is a pause bug that should be corrected
        data, metadata = parse_bmi3d(data_dir, files) # with ecube data
        self.assertEqual(len(data['sync_events']), len(data['bmi3d_events']))

        # Test what happens if no HDF file is provided
        n_events = len(data['bmi3d_events'])
        files = {}
        files['ecube'] = '2023-01-09_BMI3D_te7977'
        data, metadata = parse_bmi3d(data_dir, files) # without ecube data
        self.assertRaises(AssertionError, lambda: self.check_required_fields(data, metadata))

        # Test if a dummy HDF file is provided
        files['hdf'] = 'dummy_hdf_rig1_v13.hdf'

        # Make a dummy HDF file by copying an existing HDF file from the same experiment
        import shutil
        shutil.copy(os.path.join(data_dir, 'beig20230109_15_te7977.hdf'), os.path.join(data_dir, files['hdf']))
        with tables.open_file(os.path.join(data_dir, files['hdf']), 'r+') as f:
            f.get_node('/task').truncate(0)

        data, metadata = parse_bmi3d(data_dir, files) # without ecube data
        self.assertEqual(n_events, len(data['events']))
        self.check_required_fields(data, metadata)


    def test_parse_optitrack(self):
        files = {}
        files['optitrack'] = 'Take 2021-04-06 11_47_54 (1312).csv'
        data, metadata = parse_optitrack(data_dir, files)
        self.assertIn('data', data)
        self.assertIn('samplerate', metadata)
        self.assertEqual(metadata['samplerate'], 240.)

    def test_proc_exp(self):
        result_filename = 'test_proc_exp.hdf'
        files = {}
        files['hdf'] = 'beig20210407_01_te1315.hdf'
        files['ecube'] = '2021-04-07_BMI3D_te1315'
        proc_exp(data_dir, files, write_dir, result_filename, overwrite=True)
        exp_data = load_hdf_group(write_dir, result_filename, 'exp_data')
        exp_metadata = load_hdf_group(write_dir, result_filename, 'exp_metadata')
        self.assertIsNotNone(exp_data)
        self.assertIsNotNone(exp_metadata)

    def test_proc_mocap(self):
        result_filename = 'test_proc_mocap.hdf'
        files = {}
        files['optitrack'] = 'Pretend take (1315).csv'
        files['ecube'] = '2021-04-07_BMI3D_te1315'
        proc_mocap(data_dir, files, write_dir, result_filename, overwrite=True)
        mocap = load_hdf_group(write_dir, result_filename, 'mocap_data')
        mocap_meta = load_hdf_group(write_dir, result_filename, 'mocap_metadata')
        self.assertIsNotNone(mocap)
        self.assertIsNotNone(mocap_meta)

    def test_proc_eyetracking(self):
        result_filename = 'test_proc_eyetracking_short.hdf'
        files = {}
        files['ecube'] = '2021-09-30_BMI3D_te2952'
        files['hdf'] = 'beig20210930_02_te2952.hdf'

        # Should fail because no preprocessed experimental data
        if os.path.exists(os.path.join(write_dir, result_filename)):
            os.remove(os.path.join(write_dir, result_filename))
        self.assertRaises(ValueError, lambda: proc_eyetracking(data_dir, files, write_dir, result_filename, result_filename))

        proc_exp(data_dir, files, write_dir, result_filename, result_filename)

        # Not enough trials in this session to calibrate, so only raw data should be processed
        eye, meta = proc_eyetracking(data_dir, files, write_dir, result_filename, result_filename, save_res=False)
        self.assertIsNotNone(eye)
        self.assertIsNotNone(meta)
        self.assertIn('raw_data', eye)
        self.assertIn('eye_closed_mask', eye)
        self.assertIn('samplerate', meta)

        # This dataset has more trials
        result_filename = 'test_proc_eyetracking.hdf'
        files['ecube'] = '2021-09-29_BMI3D_te2949'
        files['hdf'] = 'beig20210929_02_te2949.hdf'
        if os.path.exists(os.path.join(write_dir, result_filename)):
            os.remove(os.path.join(write_dir, result_filename))
        exp_data, exp_metadata = proc_exp(data_dir, files, write_dir, result_filename)

        # Test that eye calibration is returned, but results are not saved
        eye, meta = proc_eyetracking(data_dir, files, write_dir, result_filename, result_filename, save_res=False)
        self.assertIsNotNone(eye)
        self.assertIsNotNone(meta)
        self.assertRaises(ValueError, lambda: load_hdf_group(write_dir, result_filename, 'eye_data'))
        self.assertRaises(ValueError, lambda: load_hdf_group(write_dir, result_filename, 'eye_metadata'))

        # Test that eye calibration is saved
        proc_eyetracking(data_dir, files, write_dir, result_filename, result_filename, save_res=True)
        eye = load_hdf_group(write_dir, result_filename, 'eye_data')
        meta = load_hdf_group(write_dir, result_filename, 'eye_metadata')
        self.assertIsNotNone(eye)
        self.assertIsNotNone(meta)
        self.assertIn('raw_data', eye)
        self.assertIn('calibrated_data', eye)
        self.assertGreater(eye['correlation_coeff'][0], 0.5)
        self.assertGreater(eye['correlation_coeff'][1], 0.5)
        self.assertGreater(eye['correlation_coeff'][2], 0.5)
        self.assertGreater(eye['correlation_coeff'][3], 0.5)
        self.assertIn('samplerate', meta)

        # This is a more recent dataset
        # result_filename = 'test_proc_eyetracking_220422.hdf'
        # files['ecube'] = '2022-04-22_BMI3D_te5062'
        # files['hdf'] = 'beig20220422_03_te5062.hdf'

        # # Some code to remove unneeded analog channels to reduce the file size
        # eye_data, metadata = aodata.load_ecube_analog(data_dir, files['ecube'])
        # eye_data = eye_data[:,:12]
        # filename = utils.save_test_signal_ecube(eye_data, data_dir, 1, datasource='AnalogPanel')

        if os.path.exists(os.path.join(write_dir, result_filename)):
            os.remove(os.path.join(write_dir, result_filename))
        exp_data, exp_metadata = proc_exp(data_dir, files, write_dir, result_filename)
        eye, meta = proc_eyetracking(data_dir, files, write_dir, result_filename, result_filename, save_res=False)

        # Plot calibrated eye data to make sure everything is working properly
        raw_data = eye['raw_data']
        bounds = np.array(exp_metadata['cursor_bounds'])[[0,1,4,5]]
        plt.figure()
        visualization.plot_trajectories([raw_data], bounds=bounds)
        figname = 'eye_trajectories_raw.png'
        visualization.savefig(docs_dir, figname) # should have uncalibrated eye data

        plt.figure()
        eye_data = eye['calibrated_data']
        visualization.plot_trajectories([eye_data], bounds=bounds)
        figname = 'eye_trajectories_calibrated.png'
        visualization.savefig(docs_dir, figname) # should have centered eye data

        # Test putting eye data into a separate HDF file
        eye_filename = 'test_proc_eyetracking_short_eye.hdf'
        proc_eyetracking(data_dir, files, write_dir, result_filename, eye_filename)
        eye = load_hdf_group(write_dir, eye_filename, 'eye_data')
        meta = load_hdf_group(write_dir, eye_filename, 'eye_metadata')
        self.assertIsNotNone(eye)
        self.assertIsNotNone(meta)

    def preproc_multiple(self):
        result_filename = 'test_proc_multiple.hdf'
        files = {}
        files['hdf'] = 'beig20210407_01_te1315.hdf'
        files['ecube'] = '2021-04-07_BMI3D_te1315'
        files['optitrack'] = 'Pretend take (1315).csv'
        proc_exp(data_dir, files, write_dir, result_filename, overwrite=True)
        proc_mocap(data_dir, files, write_dir, result_filename, overwrite=True)
        contents = get_hdf_dictionary(write_dir, result_filename)
        self.assertIn('exp_data', contents)
        self.assertIn('mocap_data', contents)

    def test_get_switched_stimulation_sites(self):
        subject = 'test'
        te_id = 15494
        date = '2024-03-19'

        # Some code to make the preprocessed file (raw data too big to store here)
        # files = {}
        # files['hdf'] = 'test20240319_08_te15494.hdf'
        # files['ecube'] = '2024-03-19_BMI3D_te15494'
        # proc_single(data_dir, files, data_dir, subject, te_id, date, ['exp'], overwrite=True)

        exp_data, exp_metadata = load_preproc_exp_data(data_dir, subject, te_id, date)
        times, _, _, _ = preproc.bmi3d._get_laser_trial_times(
            exp_data, exp_metadata, laser_trigger='qwalor_trigger', laser_sensor='qwalor_sensor'
        )
        sites = get_switched_stimulation_sites(data_dir, subject, te_id, date, times, debug=True)
        visualization.savefig(docs_dir, 'switched_stimulation_sites.png', transparent=False)

        np.testing.assert_allclose(sites, 0)

    def test_get_laser_trial_times(self):
        time_before = 0.05
        time_after = 0.05
        subject = 'test'
        te_id = 6581
        date = '2022-08-19'
        preproc_dir = data_dir

        # This preprocessed file doesn't contain laser sensor data so it will look for the raw data.
        # Since the raw data isn't availble in this repo we should get an error. Unless you're running
        # this test on the lab server...
        self.assertRaises(FileNotFoundError, lambda: get_laser_trial_times(preproc_dir, subject, te_id, date))
        
        # This other preprocessed file does contain laser sensor data. Response on ch. 36
        te_id = 6577
        exp_data, exp_metadata = load_preproc_exp_data(preproc_dir, subject, te_id, date)
        self.assertIn('laser_sensor', exp_data.keys())
        self.assertNotIn('qwalor_trigger_dch', exp_metadata.keys())
        self.assertNotIn('laser_trigger', exp_data.keys())

        trial_times, trial_widths, trial_gains, trial_powers = get_laser_trial_times(
            preproc_dir, subject, te_id, date, laser_trigger='laser_trigger', 
            laser_sensor='laser_sensor', debug=True)
        visualization.savefig(write_dir, 'laser_aligned_sensor_debug.png')

        print(trial_powers)

        lfp_data, lfp_metadata = load_preproc_lfp_data(preproc_dir, subject, te_id, date)
        
        # Plot lfp response
        ch = 36
        samplerate = lfp_metadata['lfp_samplerate']
        erp = analysis.calc_erp(lfp_data, trial_times, time_before, time_after, samplerate)
        erp_voltage = 1e6*lfp_metadata['voltsperbit']*np.mean(erp, axis=2)
        t = 1000*(np.arange(erp_voltage.shape[0])/samplerate - time_before)
        ch_data = 1e6*lfp_metadata['voltsperbit']*erp_voltage[:,ch]
        plt.figure()
        plt.plot(t, ch_data)
        plt.plot([0,0], [-3, 0], 'k--')
        visualization.savefig(write_dir, 'lfp_aligned_laser.png')
        
        # Also plot the individual trials
        plt.figure()
        im = visualization.plot_image_by_time(t, 1e6*lfp_metadata['voltsperbit']*erp[:,ch,:], ylabel='trials')
        im.set_clim(-100,100)
        visualization.savefig(docs_dir, 'laser_aligned_lfp.png')
        
        # And compare to the sensor data
        sensor_data = exp_data['laser_sensor']
        sensor_voltsperbit = exp_metadata['analog_voltsperbit']
        samplerate = exp_metadata['analog_samplerate']

        plt.figure()
        ds_data = precondition.downsample(sensor_data, samplerate, 1000)
        ds_data = ds_data - np.mean(ds_data)
        analog_erp = analysis.calc_erp(ds_data, trial_times, time_before, time_after, 1000)
        print(analog_erp.shape)
        im = visualization.plot_image_by_time(t, sensor_voltsperbit*analog_erp[:,0,:], ylabel='trials')
        im.set_clim(-0.01,0.01)
        visualization.savefig(docs_dir, 'laser_aligned_sensor.png')

        plt.figure()
        plt.hist(trial_widths, 20)
        visualization.savefig(write_dir, 'laser_widths.png') # Should be all 0.005 s

        plt.figure()
        plt.hist(trial_powers, 20)
        visualization.savefig(write_dir, 'laser_powers.png') # Should be all 0.5

        # Another file, with digital and analog data
        subject = 'affi'
        te_id = 8844
        date = '2023-03-22'

        # Preprocess the raw data
        # files = {}
        # files['hdf'] = '/Users/leoscholl/raw/hdf/affi20230322_17_te8844.hdf'
        # files['ecube'] = '/Users/leoscholl/raw/ecube/2023-03-22_BMI3D_te8844'
        # # os.remove(os.path.join(data_dir, 'affi/preproc_2023-03-22_affi_8844_exp.hdf'))
        # proc_exp('', files, data_dir, 'affi/preproc_2023-03-22_affi_8844_exp.hdf', overwrite=True)
        # exp_data, exp_metadata = load_preproc_exp_data(preproc_dir, subject, te_id, date)

        # # Make the lfp file only contain 8 channels
        # lfp_data, lfp_metadata = load_preproc_lfp_data(preproc_dir, subject, te_id, date)
        # lfp_data = lfp_data[:,:8]
        # os.remove(os.path.join(data_dir, 'affi/preproc_2023-03-22_affi_8844_lfp.hdf'))
        # print('lfp data', lfp_data.nbytes)
        # save_hdf(data_dir, 'affi/preproc_2023-03-22_affi_8844_lfp.hdf', {'lfp_data': lfp_data})
        # save_hdf(data_dir, 'affi/preproc_2023-03-22_affi_8844_lfp.hdf', lfp_metadata, "/lfp_metadata", append=True)
        
        exp_data, exp_metadata = load_preproc_exp_data(preproc_dir, subject, te_id, date)
        self.assertIn('qwalor_trigger_dch', exp_metadata.keys())
        self.assertIn('qwalor_trigger', exp_data.keys())

        trial_times, trial_widths, trial_gains, trial_powers = get_laser_trial_times(preproc_dir, subject, te_id, date, debug=True)
        visualization.savefig(write_dir, 'laser_aligned_sensor_debug_dch_trigger.png')

        print(trial_powers)

        lfp_data, lfp_metadata = load_preproc_lfp_data(preproc_dir, subject, te_id, date)
        
        # Plot lfp response
        ch = 1
        samplerate = lfp_metadata['lfp_samplerate']
        erp = analysis.calc_erp(lfp_data, trial_times, time_before, time_after, samplerate)
        erp_voltage = 1e6*lfp_metadata['voltsperbit']*np.mean(erp, axis=2)
        t = 1000*(np.arange(erp_voltage.shape[0])/samplerate - time_before)
        ch_data = 1e6*lfp_metadata['voltsperbit']*erp_voltage[:,ch]
        plt.figure()
        plt.plot(t, ch_data)
        plt.plot([0,0], [-3, 0], 'k--')
        visualization.savefig(write_dir, 'lfp_aligned_laser_dch_trigger.png')
        
        # Also plot the individual trials
        plt.figure()
        im = visualization.plot_image_by_time(t, 1e6*lfp_metadata['voltsperbit']*erp[:,ch,:], ylabel='trials')
        im.set_clim(-100,100)
        visualization.savefig(docs_dir, 'laser_aligned_lfp_dch_trigger.png')
        
        # And compare to the sensor data
        sensor_data = exp_data['qwalor_sensor']
        sensor_voltsperbit = exp_metadata['analog_voltsperbit']
        samplerate = exp_metadata['analog_samplerate']

        plt.figure()
        ds_data = precondition.downsample(sensor_data, samplerate, 1000)
        ds_data = ds_data - np.mean(ds_data)
        analog_erp = analysis.calc_erp(ds_data, trial_times, time_before, time_after, 1000)
        print(analog_erp.shape)
        im = visualization.plot_image_by_time(t, sensor_voltsperbit*analog_erp[:,0,:], ylabel='trials')
        im.set_clim(-0.01,0.01)
        visualization.savefig(docs_dir, 'laser_aligned_sensor_dch_trigger.png')

        # One more file, with no lfp data but it has multiple channels of stimulation using MultiQwalorLaser feature.
        subject = 'test'
        te_id = 8940
        date = '2023-03-27'
            
        # Preprocess the raw data
        # files = {}
        # files['hdf'] = '/Users/leoscholl/raw/hdf/test20230327_11_te8940.hdf'
        # files['ecube'] = '/Users/leoscholl/raw/ecube/2023-03-27_BMI3D_te8940'
        # # os.remove(os.path.join(data_dir, 'test/preproc_2023-03-27_test_8940_exp.hdf'))
        # proc_exp('', files, data_dir, 'test/preproc_2023-03-27_test_8940_exp.hdf', overwrite=True)
        exp_data, exp_metadata = load_preproc_exp_data(preproc_dir, subject, te_id, date)

        self.assertEqual(exp_metadata['sync_protocol_version'], 13)
        self.assertIn('qwalor_ch2_trigger_dch', exp_metadata.keys())
        self.assertIn('qwalor_ch2_trigger', exp_data.keys())

        trial_times, trial_widths, trial_gains, trial_powers = get_laser_trial_times(
            preproc_dir, subject, te_id, date, laser_trigger='qwalor_ch2_trigger', 
            laser_sensor='qwalor_ch2_sensor', debug=True
        )
        visualization.savefig(write_dir, 'laser_aligned_sensor_debug_dch_trigger.png')

    def test_get_target_events(self):

        subject = 'test'
        te_id = 8940
        date = '2023-03-27'

        exp_data, exp_metadata = load_preproc_exp_data(data_dir, subject, te_id, date)
        target = get_target_events(exp_data, exp_metadata)
        
        plt.figure()
        time = exp_data['events']['timestamp']
        plt.plot(time, target[:,:,0]) # plot just the x coordinate
        plt.xlim(10, 20)
        plt.xlabel('time (s)')
        plt.ylabel('x position (cm)')
        filename = 'get_target_events.png'
        visualization.savefig(docs_dir, filename)

    def test_get_ref_dis_frequencies(self):
        subject = 'test'
        te_id = '8461'
        date = '2023-02-25'

        data, metadata = load_preproc_exp_data(data_dir, subject, te_id, date)
        freq_r, freq_d = get_ref_dis_frequencies(data, metadata)

        plt.figure()
        plt.plot(freq_r, 'darkorange')
        plt.plot(freq_d, 'tab:red', linestyle='--')
        plt.xlabel('Trial #'); plt.ylabel('Frequency (Hz)')
        filename = 'get_ref_dis_freqs_test.png'
        visualization.savefig(docs_dir, filename)

        subject = 'churro'
        te_id = '375'
        date = '2023-10-02'

        data, metadata = load_preproc_exp_data(data_dir, subject, te_id, date)
        freq_r, freq_d = get_ref_dis_frequencies(data, metadata)

        plt.figure()
        plt.plot(freq_r, 'darkorange')
        plt.plot(freq_d, 'tab:red', linestyle='--')
        plt.xlabel('Trial #'); plt.ylabel('Frequency (Hz)')
        filename = 'get_ref_dis_freqs_churro.png'
        visualization.savefig(docs_dir, filename)

        subject = 'beignet'
        te_id = '8380'
        date = '2023-02-13'

        data, metadata = load_preproc_exp_data(data_dir, subject, te_id, date)
        freq_r, freq_d = get_ref_dis_frequencies(data, metadata)

        plt.figure()
        plt.plot(freq_r, 'darkorange')
        plt.plot(freq_d, 'tab:red', linestyle='--')
        plt.xlabel('Trial #'); plt.ylabel('Frequency (Hz)')
        filename = 'get_ref_dis_freqs_before_gen_idx_saved.png'
        visualization.savefig(docs_dir, filename) 

class ProcTests(unittest.TestCase):

    def test_proc_single(self):
        files = {}
        files['ecube'] = 'fake ecube data'
        files['hdf'] = 'fake_ecube_data_bmi3d.hdf'
        proc_single(data_dir, files, write_dir, 'test', 3498, '2021-12-13', ['exp', 'eye', 'broadband', 'lfp'], overwrite=True)

    def test_proc_broadband(self):
        files = {'ecube': "short headstage test"}
        result_filename = 'short_headstage_test_broadband.hdf'
        result_filepath = os.path.join(write_dir, result_filename)
        if os.path.exists(result_filepath):
            os.remove(result_filepath)
        proc_broadband(data_dir, files, write_dir, result_filename, overwrite=False)
        self.assertTrue(os.path.exists(result_filepath))
        contents = get_hdf_dictionary(write_dir, result_filename)
        self.assertIn('broadband_data', contents)
        self.assertIn('broadband_metadata', contents)

        # Don't overwrite
        test_fun = lambda: proc_broadband(data_dir, files, write_dir, result_filename, overwrite=False)
        self.assertRaises(FileExistsError, test_fun)

        # Overwrite
        proc_broadband(data_dir, files, write_dir, result_filename, overwrite=True)

    def test_proc_lfp(self):

        # Test proc from ecube
        ecube_result_filename = 'test_proc_lfp.hdf'
        files = {'ecube': 'fake ecube data'}
        ecube_metadata = load_ecube_metadata(os.path.join(data_dir, files['ecube']), 'Headstages')

        proc_lfp(data_dir, files, write_dir, ecube_result_filename, max_memory_gb=0.0001, overwrite=True)

        contents = get_hdf_dictionary(write_dir, ecube_result_filename)
        self.assertIn('lfp_data', contents)
        self.assertIn('lfp_metadata', contents)

        lfp_data = load_hdf_data(write_dir, ecube_result_filename, 'lfp_data')
        lfp_metadata = load_hdf_group(write_dir, ecube_result_filename, 'lfp_metadata')

        approx_n_samples = int(ecube_metadata['n_samples']*lfp_metadata['samplerate']/ecube_metadata['samplerate'])

        self.assertTrue(abs(lfp_data.shape[0] - approx_n_samples) < 100) # within 100 samples
        self.assertEqual(lfp_data.shape[1], 8)
        self.assertEqual(lfp_metadata['lfp_samplerate'], 1000)
        self.assertEqual(lfp_metadata['samplerate'], 1000)

        # Test proc from broadband hdf
        bb_filename = 'test_proc_lfp_bb.hdf'
        bb_result_filename = 'test_proc_lfp_from_bb.hdf'
        files['broadband'] = bb_filename
        proc_broadband(data_dir, files, write_dir, bb_filename, overwrite=True)
        proc_lfp(data_dir, files, write_dir, bb_result_filename, max_memory_gb=0.0001, overwrite=True)

        contents = get_hdf_dictionary(write_dir, bb_result_filename)
        self.assertIn('lfp_data', contents)
        self.assertIn('lfp_metadata', contents)

        lfp_data = load_hdf_data(write_dir, bb_result_filename, 'lfp_data')
        lfp_metadata = load_hdf_group(write_dir, bb_result_filename, 'lfp_metadata')

        self.assertTrue(abs(lfp_data.shape[0] - approx_n_samples) < 100) # within 100 samples
        self.assertEqual(lfp_data.shape[1], 8)
        self.assertEqual(lfp_metadata['lfp_samplerate'], 1000)
        self.assertEqual(lfp_metadata['samplerate'], 1000)

        # Compare the two files
        ecube_lfp_data = load_hdf_data(write_dir, ecube_result_filename, 'lfp_data')
        bb_lfp_data = load_hdf_data(write_dir, bb_result_filename, 'lfp_data')
        lfp_metadata = load_hdf_group(write_dir, bb_result_filename, 'lfp_metadata')

        ch = 0

        fig, ax = plt.subplots(3,1, figsize=(5,8))
        visualization.plot_timeseries(1e6*lfp_metadata['voltsperbit']*ecube_lfp_data[:100,ch], 1000, ax=ax[0])
        visualization.plot_timeseries(1e6*lfp_metadata['voltsperbit']*bb_lfp_data[:100,ch], 1000, ax=ax[0])
        ax[0].set_title('first 100ms')
        ax[0].set_ylabel('Voltage (uV)')
        ax[0].set_ylim(-2000,2000)
        ax[0].legend(['from ecube', 'from hdf'])

        visualization.plot_timeseries(1e6*lfp_metadata['voltsperbit']*ecube_lfp_data[-100:,ch], 1000, ax=ax[1])
        visualization.plot_timeseries(1e6*lfp_metadata['voltsperbit']*bb_lfp_data[-100:,ch], 1000, ax=ax[1])
        ax[1].set_title('last 100ms')
        ax[1].set_ylabel('Voltage (uV)')
        ax[1].set_ylim(-2000,2000)

        chunksize = 250
        visualization.plot_timeseries(1e6*lfp_metadata['voltsperbit']*ecube_lfp_data[chunksize-50:chunksize+50,ch], 1000, ax=ax[2])
        visualization.plot_timeseries(1e6*lfp_metadata['voltsperbit']*bb_lfp_data[chunksize-50:chunksize+50,ch], 1000, ax=ax[2])
        ax[2].set_title('chunk boundary')
        ax[2].set_ylabel('Voltage (uV)')
        ax[2].set_ylim(-2000,2000)

        plt.tight_layout()
        visualization.savefig(docs_dir, 'proc_lfp_comparison.png')

class QualityTests(unittest.TestCase):

    def setUp(self):
        # Load some test data
        test_filepath = os.path.join(data_dir, "short headstage test")
        self.data = load_ecube_data(test_filepath, 'Headstages', channels=range(1,9))
        self.samplerate = 25000
        self.num_th = 3.
        self.lf_c = 100.
        self.win_t = 0.1
        self.over_t = 0.05
        self.bandwidth = 10 # short sequences
        print(f"Testing signal quality with {self.data.shape[0]/self.samplerate:.1f} seconds of {self.data.shape[1]} channel data.")

    def test_bad_channel_detection(self):
        bad_ch = quality.bad_channel_detection(
            data = self.data, 
            srate = self.samplerate,
            num_th = self.num_th,
            lf_c = self.lf_c,
            sg_win_t = self.win_t,
            sg_over_t = self.over_t,
            sg_bw = self.bandwidth
        )
        self.assertEqual(bad_ch.shape, (8,))
        # self.assertEqual(np.count_nonzero(bad_ch), 64)
        
    def test_detect_bad_ch_outliers(self):
        np.random.seed(0)
        test_data = np.random.normal(10,0.5,(10000, 200))
        test_data[0, 10] = 25
        test_data[5, 150] = 30
        bad_ch = quality.detect_bad_ch_outliers(test_data, nbins=10000, thr=0.05, numsd=5.0, debug=True, verbose=False)
        self.assertEqual(np.where(bad_ch)[0][0], 10)
        self.assertEqual(np.where(bad_ch)[0][1], 150)
        
        filename = 'detect_bad_ch_outliers.png'
        visualization.savefig(docs_dir, filename)

    def test_detect_bad_trials(self):
        nt = 50
        nch = 10
        ntr = 100
        np.random.seed(0)
        erp = np.random.normal(size=(nt, nch, ntr)) 
        erp[:,:,0] += 10 # entire trial is noisy across all electrodes
        erp[:,:8,1] -= 10 # entire trial is noisy on most electrodes
        erp[0,:,2] += 10 # single timepoint within the trial is noisy on all electrodes
        for t in range(nt):
            erp[t,t%nch,3] -= 10 # single timepoint is noisy but different timepoint for each channel
                
        bad_trials = detect_bad_trials(erp, sd_thr=5, ch_frac=0.5, debug=True)
            
        self.assertEqual(len(bad_trials), ntr)  
        self.assertTrue(bad_trials[0])
        self.assertTrue(bad_trials[1])
        self.assertTrue(bad_trials[2])
        self.assertTrue(bad_trials[3])
        self.assertTrue(np.all(~bad_trials[4:]))

        filename = 'detect_bad_trials.png'
        visualization.savefig(docs_dir, filename, transparent=False)

    def test_detect_bad_timepoints(self):
        nt = 500
        nch = 10
        np.random.seed(0)
        data = np.random.normal(size=(nt, nch)) 
        data[50:52,:] += 10 # timepoint is noisy across all electrodes
        data[100:102,2:] -= 10 # timepoint is noisy on most electrodes
        for t in range(nt-100,nt):
            data[t,t%nch] -= 10 # single timepoint is noisy but different timepoint for each channel
                
        bad_timepoints = quality.detect_bad_timepoints(data, sd_thr=5, ch_frac=0.5, debug=True)
            
        filename = 'detect_bad_timepoints.png'
        visualization.savefig(docs_dir, filename, transparent=False)
        self.assertEqual(len(bad_timepoints), nt)
        self.assertTrue(np.all(bad_timepoints[50:52]))
        self.assertTrue(np.all(bad_timepoints[100:102]))
        self.assertFalse(np.any(bad_timepoints[-100:]))


    def test_high_freq_data_detection(self):
        bad_data_mask, bad_data_mask_all_ch = quality.high_freq_data_detection(
            self.data, 
            self.samplerate,
            lf_c = self.lf_c,
            sg_win_t = self.win_t,
            sg_over_t = self.over_t,
            sg_bw = self.bandwidth
        )
        self.assertEqual(bad_data_mask.shape, (self.data.shape[0],))
        # self.assertEqual(np.count_nonzero(bad_data_mask), 64)

    def test_saturated_data_detection(self):
        sat_data_mask, sat_data_mask_all_ch = quality.saturated_data_detection(self.data, self.samplerate)
        self.assertEqual(sat_data_mask.shape, (self.data.shape[0],))
        self.assertEqual(np.count_nonzero(sat_data_mask), 0)

    def test_detect_bad_exp_data(self):
        # first entry doesn't exist, second has buggy sync events, third is normal
        subjects = ['beignet', 'beignet', 'beignet']
        ids = [100, 8694, 8695]
        dates = [datetime.date(2023, 3, 10), datetime.date(2023, 3, 10), datetime.date(2023, 3, 10)]
        bad_entries = detect_bad_exp_data(data_dir, subjects, ids, dates)
        np.testing.assert_array_equal(bad_entries, [ [subjects[0],dates[0],ids[0]], [subjects[1],dates[1],ids[1]] ])
        
class OculomaticTests(unittest.TestCase):
    
    def test_parse_oculomatic(self):
        files = {}
        files['ecube'] = '2021-09-30_BMI3D_te2952'
        files['hdf'] = 'beig20210930_02_te2952.hdf'
        data, metadata = parse_oculomatic(data_dir, files)

        self.assertIn('data', data)
        self.assertIn('mask', data)
        self.assertIn('samplerate', metadata)
        self.assertIn('channels', metadata)
        self.assertIn('labels', metadata)

        eye_channels = metadata['channels']
        data_path = metadata['source']
        analog_metadata = aodata.load_ecube_metadata(data_path, 'AnalogPanel')
        analog_data = analog_metadata['voltsperbit']*aodata.load_ecube_data(data_path, 'AnalogPanel', channels=eye_channels)

        old_samplerate = metadata['raw_samplerate']
        new_samplerate = metadata['samplerate']
        downsample_data = data['data']

        t_25k = np.arange(len(analog_data))/old_samplerate
        t_1k = np.arange(len(downsample_data))/new_samplerate

        self.assertEqual(old_samplerate, 25000)
        self.assertEqual(new_samplerate, 1000)

        t_range = [6,8]

        fig,ax = plt.subplots(2,1)
        ax[0].plot(t_25k[int(t_range[0]*old_samplerate):int(t_range[1]*old_samplerate)], analog_data[int(t_range[0]*old_samplerate):int(t_range[1]*old_samplerate),0])
        ax[1].plot(t_1k[int(t_range[0]*new_samplerate):int(t_range[1]*new_samplerate)], downsample_data[int(t_range[0]*new_samplerate):int(t_range[1]*new_samplerate),0])
        ax[0].set_ylabel('25khz')
        ax[1].set_ylabel('100hz')
        plt.tight_layout()
        filename =  'proc_oculomatic_downsample.png'
        visualization.savefig(docs_dir, filename)

        fig,ax = plt.subplots(2,1)
        visualization.plot_freq_domain_amplitude(analog_data, old_samplerate, ax=ax[0])
        visualization.plot_freq_domain_amplitude(downsample_data, new_samplerate, ax=ax[1])
        ax[0].set_ylabel('25khz')
        ax[1].set_ylabel('100hz')
        ax[0].set_ylim(0,1)
        ax[1].set_ylim(0,1)
        ax[0].set_xlim(0,100)
        ax[1].set_xlim(0,100)
        plt.tight_layout()
        filename =  'proc_oculomatic_freq.png'
        visualization.savefig(docs_dir, filename)


    def test_detect_noise(self):
        test_data = np.array([1,2,3,4,5,7,7,7,7,5,4,3,2,1])
        test_data = np.expand_dims(test_data, axis=1)
        samplerate = 10
        eye_closed_mask = oculomatic.detect_noise(test_data, samplerate, min_step=0, step_thr=1)
        
        expected_mask = np.concatenate((np.zeros(5), np.ones(4), np.zeros(5)))
        expected_mask = np.expand_dims(expected_mask, axis=1)
        np.testing.assert_allclose(eye_closed_mask, expected_mask)

        data_path = os.path.join(data_dir, '2021-09-29_BMI3D_te2949')
        eye_channels = [10, 11, 8, 9]
        analog_metadata = aodata.load_ecube_metadata(data_path, 'AnalogPanel')
        analog_data = load_ecube_data(data_path, 'AnalogPanel', channels=eye_channels)

        eye_closed_mask = oculomatic.detect_noise(analog_data, analog_metadata['samplerate'], min_step=4, step_thr=2)
        plt.figure()
        plt.matshow(eye_closed_mask, aspect='auto')
        filename =  'proc_oculomatic_mask.png'
        visualization.savefig(docs_dir, filename)

class NeuropixelTests(unittest.TestCase):
    
    def test_sync_neuropixel_ecube(self):
        record_dir = '2023-03-26_Neuropixel_beignet_te8921'
        ecube_files = '2023-03-26_BMI3D_te8921'

        # For AP data
        data, metadata = load_neuropixel_data(data_dir, record_dir, 'ap', port_number=1)
        raw_timestamps = np.arange(data.sample_numbers.shape[0])/metadata['sample_rate']

        # get on_times and off_times when sync line come
        on_times_np,off_times_np = get_neuropixel_digital_input_times(data_dir, record_dir, 'ap', port_number=1)
        on_times_ecube,off_times_ecube = get_ecube_digital_input_times(data_dir, ecube_files, ch=-1)

        # get barcode on_times 
        barcode_ontimes_np, _ = extract_barcodes_from_times(on_times_np,off_times_np)
        barcode_ontimes_ecube, _ = extract_barcodes_from_times(on_times_ecube,off_times_ecube)

        # if sychronization works, the time when the first barcode turns on in openephys is converted to the time when the first barcode turns on in ecube
        sync_timestamps, _ = sync_neuropixel_ecube(raw_timestamps, on_times_np, off_times_np, on_times_ecube, off_times_ecube, bar_duration=0.017)
        raw_first_barcode_on_idx = np.where(raw_timestamps == barcode_ontimes_np[0])[0]
        raw_last_barcode_on_idx = np.where(raw_timestamps == barcode_ontimes_np[-1])[0]
        self.assertEqual(sync_timestamps[raw_first_barcode_on_idx], barcode_ontimes_ecube[0])
        self.assertEqual(sync_timestamps[raw_last_barcode_on_idx], barcode_ontimes_ecube[-1])    

        # For LFP data
        data, metadata = load_neuropixel_data(data_dir, record_dir, 'lfp', port_number=1)
        raw_timestamps = np.arange(data.sample_numbers.shape[0])/metadata['sample_rate']

        # get on_times and off_times when sync line come
        on_times_np,off_times_np = get_neuropixel_digital_input_times(data_dir, record_dir, 'lfp', port_number=1)
        on_times_ecube,off_times_ecube = get_ecube_digital_input_times(data_dir, ecube_files, ch=-1)

        # get barcode on_times 
        barcode_ontimes_np, _ = extract_barcodes_from_times(on_times_np,off_times_np)
        barcode_ontimes_ecube, _ = extract_barcodes_from_times(on_times_ecube,off_times_ecube)

        # if sychronization works, the time when the first barcode turns on in openephys is converted to the time when the first barcode turns on in ecube
        sync_timestamps, _ = sync_neuropixel_ecube(raw_timestamps, on_times_np, off_times_np, on_times_ecube, off_times_ecube, bar_duration=0.017)
        raw_first_barcode_on_idx = np.where(raw_timestamps == barcode_ontimes_np[0])[0]
        raw_last_barcode_on_idx = np.where(raw_timestamps == barcode_ontimes_np[-1])[0]
        self.assertEqual(sync_timestamps[raw_first_barcode_on_idx], barcode_ontimes_ecube[0])
        self.assertEqual(sync_timestamps[raw_last_barcode_on_idx], barcode_ontimes_ecube[-1])
        
    def test_concat_neuropixel_within_day(self):
        # test for concat_neuropixel_within_day
        date = '2023-06-27'
        subject = 'test'
        np_recorddir1 = f'{date}_Neuropixel_{subject}_te0001'
        np_recorddir2 = f'{date}_Neuropixel_{subject}_te0002'
        kilosort_dir = os.path.join(data_dir, 'kilosort')
        concat_dataname = f'{date}_Neuropixel_ks_{subject}_bottom_port1'
        ch_config_dir = os.path.join(data_dir, 'channel_config_np')
        
        # concatenate data
        _ = concat_neuropixel_within_day(data_dir, kilosort_dir, subject, date, ch_config_dir=ch_config_dir, port_number=1)
        
        # load each data
        data1, _ = load_neuropixel_data(data_dir, np_recorddir1,'ap',port_number=1)
        sample_size1 = data1.samples.shape[0]
        data2, _ = load_neuropixel_data(data_dir, np_recorddir2,'ap',port_number=1)

        # Check if the second part in con data is equal to the data2
        kilosort_dir = os.path.join(data_dir, 'kilosort')
        concat_data_dir = os.path.join(kilosort_dir, concat_dataname)
        con_data = np.memmap(os.path.join(concat_data_dir,'continuous.dat'), dtype='int16') # load continuous.dat file
        con_data = con_data.reshape(-1,384)
        self.assertTrue(np.all(con_data[:10,:] == data1.samples[:10,:]))
        self.assertTrue(np.all(con_data[sample_size1:sample_size1+10,:] == data2.samples[:10,:]))
        
        # Check removing bad task id
        #_ = concat_neuropixel_within_day(data_dir, kilosort_dir, subject, date, ch_config_dir=ch_config_dir, port_number=1, bad_taskid=['0001'])

        concat_dataname = f'{date}_Neuropixel_ks_{subject}2_bottom_port1'
        concat_data_dir = os.path.join(kilosort_dir, concat_dataname)
        con_data = np.memmap(os.path.join(concat_data_dir,'continuous.dat'), dtype='int16') # load continuous.dat file
        con_data = con_data.reshape(-1,384) 
        self.assertTrue(np.all(con_data[:10,:] == data2.samples[:10,:]))
            
    def test_parse_and_load_ksdata(self):
        date = '2023-03-26'
        subject = 'beignet'
        task_id ='8922'
        kilosort_dir = os.path.join(data_dir, 'kilosort')
        concat_data_dir = f'{date}_Neuropixel_ks_{subject}_bottom_port1'
        parsed_data_dir = f'{date}_Neuropixel_ks_{subject}_bottom_port1_{task_id}'
        
        # devide spike times and clusters into each entry data
        parse_ksdata_entries(kilosort_dir, concat_data_dir)

        # load parsed data
        spike_indices, spike_label, ks_label = load_parsed_ksdata(kilosort_dir, parsed_data_dir)
        self.assertTrue(np.all(spike_indices>0))
        self.assertTrue(spike_indices.shape == spike_label.shape)
        self.assertTrue((np.all((ks_label[:,1] == 'mua') | (ks_label[:,1] == 'good'))))
        
        spike_indices_unit = classify_ks_unit(spike_indices, spike_label)
        self.assertTrue(np.all(spike_indices_unit['0']>0))
        self.assertTrue(np.all(spike_indices_unit['1']>0))
    
    def test_sync_ts_data_timestamps(self):
        ndata = 20
        
        # Test for cropping
        data = np.random.rand(ndata)
        sync_timestamp = np.linspace(-0.1,0.5,ndata)
        sync_data, _ = sync_ts_data_timestamps(data, sync_timestamp)
        self.assertTrue(sync_data.shape[0], sum(sync_timestamp>0))

        # Test for padding
        data = np.random.rand(ndata)
        sync_timestamp = np.linspace(0.3,0.5,ndata)
        sync_data, _ = sync_ts_data_timestamps(data, sync_timestamp)
        
        dt = sync_timestamp[1] - sync_timestamp[0]
        num_padding = np.arange(sync_timestamp[0]-dt,0,-dt).shape[0]
        self.assertTrue(sync_data.shape[0], num_padding + sync_timestamp.shape[0])  
    
    def test_destripe_lfp_batch(self):
        save_path = Path(data_dir) / 'test_a'

        sample_rate = 1000
        bit_volts = 0.1
        data = np.random.randint(0,1000, (1000,384))

        destripe_lfp_batch(data, save_path, sample_rate, bit_volts, max_memory_gb = .05, dtype='int16')
        destriped_data = np.memmap(save_path, shape=data.shape, dtype='int16')

        np.testing.assert_(np.all(data.shape == destriped_data.shape))
        del destriped_data # delete memmap file to completely delete the file later
        save_path.unlink()
          
class LaserTests(unittest.TestCase):

    def test_calibrate_gain(self):
        gain = np.arange(0.4,1.0,0.01)
        powers = preproc.laser.calibrate_gain(gain, 12.)
        plt.figure()
        plt.plot(gain, powers)
        plt.xlabel('gain')
        plt.ylabel('power (mW)')

        visualization.savefig(docs_dir, 'calibrate_laser_gain.png')
        
    def test_calibrate_sensor(self):
        voltage = [0.12, 0.08, 0.14]
        powers = preproc.laser.calibrate_sensor(voltage, 12.)
        np.testing.assert_allclose(powers, [8.57,  5.07, 10.32], atol=1e-2)


class TestMakeAverageNeuropixelArray(unittest.TestCase):

    @patch("builtins.open", new_callable=MagicMock)
    @patch("aopy.data.load_hdf_group")
    @patch("aopy.data.bmi3d.tabulate_behavior_data_center_out")
    @patch("aopy.preproc.base.trial_align_times")
    def test_make_average_neuropixel_array(self, mock_trial_align_times, mock_tabulate_behavior_data, mock_load_hdf_group, mock_open):
        # Define mock inputs
        te_id = 123
        date = "2023-01-01"
        subject = "subject_1"
        aligning_index = 2  # Example aligning index for "Go-Cue"
        tbefore = 2  # 2 seconds before
        tafter = 2  # 2 seconds after

        # Set up mock LFP data and behavior times
        mock_lfp_data_destriped = [np.random.randn(384, 10000)]
        
        # Simulate binary file content for pickle
        mock_file = io.BytesIO(pickle.dumps(mock_lfp_data_destriped))
        mock_open.return_value.__enter__.return_value = mock_file

        mock_lfp_data = {"sync_timestamp": np.linspace(0, 10000, 10000)}
        mock_load_hdf_group.return_value = mock_lfp_data

        # Mock behavior times, with 'reward' and event times for alignment
        mock_behavior_data = pd.DataFrame({
            "reward": [True, False, True],  # Only reward trials are used
            "event_times": [
                [0.5, 1.0, 2.0, 3.0, 4.0, 5.0],
                [1.5, 2.0, 3.0, 4.0, 5.0, 6.0],
                [2.5, 3.0, 4.0, 5.0, 6.0, 7.0]
            ]
        })

        # Mock trial alignment indices based on sync timestamps and event times
        mock_trial_align_times.return_value = (
            [1.5, 2.5, 3.5],  # Aligned event times
            [np.arange(2500 * 4), np.arange(2500 * 4), np.arange(2500 * 4)]
        )

        # Call the function with mock data
        average_array, stacked_arrays_3d = make_average_neuropixel_array(
            te_id, date, subject, aligning_index, tbefore, tafter
        )

        # Assert output shapes
        expected_num_samples = 2500 * (tbefore + tafter)
        self.assertEqual(average_array.shape, (expected_num_samples, 384), "Average array shape is incorrect")
        self.assertEqual(stacked_arrays_3d.shape, (expected_num_samples, 384, 3), "Stacked arrays 3D shape is incorrect")

        # Check for baseline adjustment by asserting that the mean of the baseline window is near zero for each channel
        baseline_means = np.mean(stacked_arrays_3d[:1000, :, :], axis=0)  # Baseline is first 1000 samples
        self.assertTrue(np.allclose(baseline_means, 0, atol=1e-1), "Baseline not adjusted correctly across channels")

        # Check if NaN mean handling is correct (should have no NaNs in the final average)
        self.assertFalse(np.isnan(average_array).any(), "average_array should not contain NaNs")


if __name__ == "__main__":
    unittest.main()<|MERGE_RESOLUTION|>--- conflicted
+++ resolved
@@ -9,13 +9,10 @@
 from aopy.data import *
 import numpy as np
 import unittest
-<<<<<<< HEAD
+from pathlib import Path
 from unittest.mock import patch, MagicMock
 import pickle
 import io
-=======
-from pathlib import Path
->>>>>>> 1783a498
 
 
 test_dir = os.path.dirname(__file__)
