--- conflicted
+++ resolved
@@ -106,7 +106,6 @@
         np.testing.assert_allclose(VAF, single_dim_VAF, atol=1e-7)
         self.assertAlmostEqual(num_dims, single_num_dims)
 
-<<<<<<< HEAD
 class misc_tests(unittest.TestCase):
     def test_find_outliers(self):
         # Test correct identification of outliers
@@ -121,7 +120,6 @@
         expected_outliers_dist = np.array([1, 0, 0, 1])
         np.testing.assert_allclose(outliers_dist, expected_outliers_dist)
         
-=======
 class CalcTests(unittest.TestCase):
 
     def test_calc_rms(self):
@@ -140,7 +138,6 @@
         rms = aopy.analysis.calc_rms(signal, remove_offset=False)
         self.assertAlmostEqual(rms, 1.)
 
->>>>>>> 3d1dda9a
 
 if __name__ == "__main__":
     unittest.main()