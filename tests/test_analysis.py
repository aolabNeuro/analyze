--- conflicted
+++ resolved
@@ -1176,7 +1176,27 @@
         filename = 'tfr_mt_tsa_lfp.png'
         savefig(docs_dir,filename)
 
-<<<<<<< HEAD
+    def test_tfr_wavelets(self):
+        fb = 10.
+        f0_norm = 2.
+        freqs = np.linspace(1,50,50)
+        tfr_fun = lambda data, fs: aopy.analysis.calc_cwt_tfr(data, freqs, fs, fb=fb, f0_norm=f0_norm, verbose=True)
+        filename = 'tfr_cwt_sines.png'
+        HelperFunctions.test_tfr_sines(tfr_fun)
+        savefig(docs_dir,filename)
+        
+        freqs = np.linspace(1,500,500)
+        tfr_fun = lambda data, fs: aopy.analysis.calc_cwt_tfr(data, freqs, fs, fb=fb, f0_norm=f0_norm, verbose=True)
+        filename = 'tfr_cwt_chirp.png'
+        HelperFunctions.test_tfr_chirp(tfr_fun)
+        savefig(docs_dir,filename)
+        
+        freqs = np.linspace(1,200,200)
+        tfr_fun = lambda data, fs: aopy.analysis.calc_cwt_tfr(data, freqs, fs, fb=fb, f0_norm=f0_norm, verbose=True)
+        filename = 'tfr_cwt_lfp.png'
+        HelperFunctions.test_tfr_lfp(tfr_fun)
+        savefig(docs_dir,filename)
+        
     def test_coherency(self):
 
         fs = 1000
@@ -1229,29 +1249,6 @@
         
         figname = 'coherency.png'
         aopy.visualization.savefig(docs_dir, figname)
-=======
-    def test_tfr_wavelets(self):
-        fb = 10.
-        f0_norm = 2.
-        freqs = np.linspace(1,50,50)
-        tfr_fun = lambda data, fs: aopy.analysis.calc_cwt_tfr(data, freqs, fs, fb=fb, f0_norm=f0_norm, verbose=True)
-        filename = 'tfr_cwt_sines.png'
-        HelperFunctions.test_tfr_sines(tfr_fun)
-        savefig(docs_dir,filename)
-        
-        freqs = np.linspace(1,500,500)
-        tfr_fun = lambda data, fs: aopy.analysis.calc_cwt_tfr(data, freqs, fs, fb=fb, f0_norm=f0_norm, verbose=True)
-        filename = 'tfr_cwt_chirp.png'
-        HelperFunctions.test_tfr_chirp(tfr_fun)
-        savefig(docs_dir,filename)
-        
-        freqs = np.linspace(1,200,200)
-        tfr_fun = lambda data, fs: aopy.analysis.calc_cwt_tfr(data, freqs, fs, fb=fb, f0_norm=f0_norm, verbose=True)
-        filename = 'tfr_cwt_lfp.png'
-        HelperFunctions.test_tfr_lfp(tfr_fun)
-        savefig(docs_dir,filename)
-        
->>>>>>> b87d01f8
 
 class BehaviorMetricsTests(unittest.TestCase):
 
