import aopy
import numpy as np
import warnings
import unittest

class FactorAnalysisTests(unittest.TestCase):

    def test_kfold_factor_analysis(self):
        n = 100
        factor1 = 5
        factor2 = np.arange(1,n+1, 1)/10

        test_data = np.zeros((n, 16))
        test_data[:,0] = 2*factor1 + 3*factor2 + np.random.normal(0, 1, size = (n))
        test_data[:,1] = 4*factor1 + factor2 + np.random.normal(0, 1, size = (n))
        test_data[:,2] = factor1 - factor2 + np.random.normal(0, 1, size = (n))
        test_data[:,3] = -2*factor1 + 4*factor2 + np.random.normal(0, 1, size = (n))
        test_data[:,4] = 3*(factor1+factor2)+ np.random.normal(0, 1, size = (n))
        test_data[:,5] = factor1 - 0.5*factor2 + np.random.normal(0, 1, size = (n))
        test_data[:,6] = 2*factor1 + 7*factor2 + np.random.normal(0, 1, size = (n))
        test_data[:,7] = 4*factor1 - 3*factor2 + np.random.normal(0, 1, size = (n))
        test_data[:,8] = factor1 - 0.5*factor2 + np.random.normal(0, 1, size = (n))
        test_data[:,9] = 2.5*factor1 + 9*factor2 + np.random.normal(0, 1, size = (n))
        test_data[:,10] = factor1 - .136*factor2 + np.random.normal(0, 1, size = (n))
        test_data[:,11] = 7+2*factor1 + 7*factor2 + np.random.normal(0, 1, size = (n))
        test_data[:,12] = 1.5*factor1 - 3*factor2 + np.random.normal(0, 1, size = (n))
        test_data[:,13] = 2.67*factor1 - 0.5*factor2 + np.random.normal(0, 1, size = (n))
        test_data[:,14] = 7*factor1 + 9*factor2 + np.random.normal(0, 1, size = (n))
        test_data[:,15] = 2+ factor1 - .136*factor2 + np.random.normal(0, 1, size = (n))


        dimensions = np.arange(0,5 ,1).astype(int)

        # Test for no cross validation (nfold = 1)
        log_likelihood_score_1, iterations_required_1 = aopy.analysis.factor_analysis_dimensionality_score(test_data, dimensions, nfold=1, maxiter=1000, verbose=True)
        data_dimensionality_1 = np.argmax(np.mean(log_likelihood_score_1, 1))
        self.assertEqual(data_dimensionality_1, 4) # With no cross validation, the model will always fit best to the highest dimension tested

        # Test for nfold > 1
        log_likelihood_score, iterations_required = aopy.analysis.factor_analysis_dimensionality_score(test_data, dimensions, nfold=3, maxiter=1000, verbose=True)
        data_dimensionality = np.argmax(np.mean(log_likelihood_score, 1))
        self.assertEqual(data_dimensionality, 2)

class FindExtremaTests(unittest.TestCase):
    def test_find_trough_peak_idx(self):
        #Test single waveform
        deg_step = np.pi/8
        theta = np.arange(-np.pi, (2*np.pi)+(deg_step), deg_step)
        y = -np.sin(theta)
        
        trough_idx, peak_idx = aopy.analysis.find_trough_peak_idx(y)

        self.assertEqual(trough_idx, 12) 
        self.assertEqual(peak_idx, 20)

        # Test multiple waveforms
        y_multiple = np.zeros((len(theta), 4))
        y_multiple[:,0] = -np.sin(theta)
        y_multiple[:,1] = -np.sin(theta-deg_step)
        y_multiple[:,2] = -np.sin(theta-2*deg_step)
        y_multiple[:,3] = -np.sin(theta-3*deg_step)

        trough_idx_multiple, peak_idx_multiple = aopy.analysis.find_trough_peak_idx(y_multiple)
        np.testing.assert_allclose(trough_idx_multiple, np.array([12, 13, 14, 15]))
        np.testing.assert_allclose(peak_idx_multiple, np.array([20, 21, 22, 23]))

    def test_interpolate_extremum_poly2(self):
        # Define waveform
        deg_step = np.pi/8
        theta = np.arange(-np.pi, (2*np.pi)+(deg_step), deg_step)
        y = -np.sin(theta-deg_step/2)
        
        # Test on value in the middle of the waveform
        extremum_time, extremum_value, f = aopy.analysis.interpolate_extremum_poly2(12, y)
        self.assertAlmostEqual(extremum_time, 12.5) 
        self.assertAlmostEqual(extremum_value, -1, places=2)

        # Test on values at the beginning and end of the waveform
        theta_edge = np.arange(-np.pi, (2*np.pi)+(2*deg_step), deg_step)
        y_edge = -np.sin(theta_edge)
        extremum_time_edge1, extremum_value_edge1, f = aopy.analysis.interpolate_extremum_poly2(0, y_edge)
        self.assertAlmostEqual(extremum_time_edge1, 0) 
        self.assertAlmostEqual(extremum_value_edge1, 0)

        extremum_time_edge2, extremum_value_edge2, f = aopy.analysis.interpolate_extremum_poly2(len(theta_edge)-1, y_edge, extrap_peaks=True)
        self.assertGreater(extremum_time_edge2, len(theta_edge)-1) 
        self.assertLess(extremum_value_edge2, 0)

<<<<<<< HEAD
class FanoFactorTests(unittest.TestCase):
    def test_get_fano_factor_values_per_condition(self): 
=======
class fano_factor_tests(unittest.TestCase):
    def test_get_unit_spiking_mean_variance(self): 
>>>>>>> c8b9f815
        spiking_data = np.zeros((2,2,2)) #(ntime, nunits, ntr)
        spiking_data[0,:,:] = 1
        unit_mean, unit_var = aopy.analysis.get_unit_spiking_mean_variance(spiking_data)
        np.testing.assert_allclose(unit_mean, np.array([2, 0]))
        np.testing.assert_allclose(unit_var, np.array([0, 0]))

class PCATests(unittest.TestCase):
    # test variance accounted for
    def test_get_pca_dimensions(self):
        # test single dimension returns correctly
        single_dim_data = [[2, 2, 2], [1, 1, 1], [1, 1, 1]]
        single_dim_VAF = [1.,0.,0.]
        single_num_dims = 1

        VAF, num_dims = aopy.analysis.get_pca_dimensions(single_dim_data)
        np.testing.assert_allclose(VAF, single_dim_VAF, atol=1e-7)
        self.assertAlmostEqual(num_dims, single_num_dims)

class CalcTests(unittest.TestCase):

    def test_calc_rms(self):
        # sanity check
        signal = np.array([1])
        rms = aopy.analysis.calc_rms(signal)
        self.assertEqual(rms, 0)

        # check dimensions are preserved
        signal = np.array([[0.5, -0.5], [1., -1.]]).T
        rms = aopy.analysis.calc_rms(signal)
        self.assertCountEqual(rms, np.array([0.5, 1.]))


if __name__ == "__main__":
    unittest.main()<|MERGE_RESOLUTION|>--- conflicted
+++ resolved
@@ -86,13 +86,8 @@
         self.assertGreater(extremum_time_edge2, len(theta_edge)-1) 
         self.assertLess(extremum_value_edge2, 0)
 
-<<<<<<< HEAD
 class FanoFactorTests(unittest.TestCase):
-    def test_get_fano_factor_values_per_condition(self): 
-=======
-class fano_factor_tests(unittest.TestCase):
     def test_get_unit_spiking_mean_variance(self): 
->>>>>>> c8b9f815
         spiking_data = np.zeros((2,2,2)) #(ntime, nunits, ntr)
         spiking_data[0,:,:] = 1
         unit_mean, unit_var = aopy.analysis.get_unit_spiking_mean_variance(spiking_data)
