--- conflicted
+++ resolved
@@ -86,7 +86,6 @@
         self.assertGreater(extremum_time_edge2, len(theta_edge)-1) 
         self.assertLess(extremum_value_edge2, 0)
 
-<<<<<<< HEAD
 class fano_factor_tests(unittest.TestCase):
     def test_get_fano_factor_values_per_condition(self): 
         spiking_data = np.zeros((2,2,2)) #(ntime, nunits, ntr)
@@ -94,7 +93,7 @@
         unit_mean, unit_var = aopy.analysis.get_fano_factor_values_per_condition(spiking_data)
         np.testing.assert_allclose(unit_mean, np.array([2, 0]))
         np.testing.assert_allclose(unit_var, np.array([0, 0]))
-=======
+
 class pca_tests(unittest.TestCase):
     # test variance accounted for
     def test_VAF(self):
@@ -110,7 +109,6 @@
         self.assertAlmostEqual(num_dims, single_num_dims)
 
         
->>>>>>> e1ac7639
 
 if __name__ == "__main__":
     unittest.main()