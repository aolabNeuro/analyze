--- conflicted
+++ resolved
@@ -139,7 +139,6 @@
         rms = aopy.analysis.calc_rms(signal, remove_offset=False)
         self.assertAlmostEqual(rms, 1.)
 
-<<<<<<< HEAD
     def test_calc_success_rate(self):
         
         events = [0, 2, 4, 6, 0, 2, 3, 6]
@@ -156,7 +155,6 @@
         success_rate = calc_success_rate(events, start_events, end_events, success_events)
         self.assertEqual(success_rate, 0.5)
 
-=======
     def test_calc_freq_domain_amplitude(self):
         data = np.sin(np.pi*np.arange(1000)/10) + np.sin(2*np.pi*np.arange(1000)/10)
         samplerate = 1000
@@ -181,7 +179,6 @@
         self.assertEqual(ampls.shape[1], 2)
         self.assertAlmostEqual(ampls[freqs==50., 0][0], 1.)
         self.assertAlmostEqual(ampls[freqs==100., 1][0], 1.)
->>>>>>> 7a84ddef
 
 if __name__ == "__main__":
     unittest.main()