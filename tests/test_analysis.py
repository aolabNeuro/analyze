--- conflicted
+++ resolved
@@ -863,7 +863,57 @@
         aopy.visualization.savefig(docs_dir, filename)
         plt.close()
 
-<<<<<<< HEAD
+    def test_prepare_erp(self):
+        npts = 100
+        nch = 50
+        ntrials = 30
+        align_idx = 50
+        onset_idx = 40
+        samplerate = 100
+        time_before = align_idx/samplerate
+        time_after = time_before
+        window_nullcond = (-0.4, -0.1)
+        window_altcond = (-0.1, 0.3)
+        data = np.ones(npts)*10
+        data[onset_idx:] = 10 + np.arange(npts-onset_idx)
+        data = np.repeat(np.tile(data, (nch,1)).T[:,:,None], ntrials, axis=2)
+
+        data_altcond, data_nullcond, lowpass_altcond, lowpass_nullcond = accllr.prepare_erp(
+            data, data, samplerate, time_before, time_after, window_nullcond, window_altcond,
+        )
+
+        altcond_dur = window_altcond[1] - window_altcond[0]
+        nullcond_dur = window_nullcond[1] - window_nullcond[0]
+
+        self.assertEqual(data_altcond.shape, (int(altcond_dur*samplerate), nch, ntrials))
+        self.assertEqual(data_nullcond.shape, (int(nullcond_dur*samplerate), nch, ntrials))
+        self.assertEqual(lowpass_altcond.shape, (int(altcond_dur*samplerate), nch, ntrials))
+        self.assertEqual(lowpass_nullcond.shape, (int(nullcond_dur*samplerate), nch, ntrials))
+
+        plt.figure()
+        plt.subplot(2,1,1)
+        time = np.arange(len(data))/samplerate - time_before
+        plt.plot(time, data[:,0,0])
+        plt.xlabel('time (s)')
+        plt.axvspan(*window_nullcond, color='g', alpha=0.25, label='null condition')
+        plt.axvspan(*window_altcond, color='m', alpha=0.25, label='alt condition')
+        plt.title('full erp')
+        plt.legend()
+
+        plt.subplot(2,2,3)
+        aopy.visualization.plot_timeseries(data_nullcond[:,0,0], samplerate)
+        plt.ylabel('')
+        plt.title('null condition')
+
+        plt.subplot(2,2,4)
+        aopy.visualization.plot_timeseries(data_altcond[:,0,0], samplerate)
+        plt.title('alternate condition')
+        plt.ylabel('')
+        plt.tight_layout()
+
+        filename = 'prepare_erp_for_accllr.png'
+        aopy.visualization.savefig(docs_dir, filename)
+        
 class HelperFunctions:
 
     @staticmethod
@@ -971,59 +1021,6 @@
         ax[3].plot(times - time_before, mean_band_power)
         ax[3].set_xlabel('time (s)')
         ax[3].set_ylabel('beta power (V)')
-=======
-    def test_prepare_erp(self):
-        npts = 100
-        nch = 50
-        ntrials = 30
-        align_idx = 50
-        onset_idx = 40
-        samplerate = 100
-        time_before = align_idx/samplerate
-        time_after = time_before
-        window_nullcond = (-0.4, -0.1)
-        window_altcond = (-0.1, 0.3)
-        data = np.ones(npts)*10
-        data[onset_idx:] = 10 + np.arange(npts-onset_idx)
-        data = np.repeat(np.tile(data, (nch,1)).T[:,:,None], ntrials, axis=2)
-
-        data_altcond, data_nullcond, lowpass_altcond, lowpass_nullcond = accllr.prepare_erp(
-            data, data, samplerate, time_before, time_after, window_nullcond, window_altcond,
-        )
-
-        altcond_dur = window_altcond[1] - window_altcond[0]
-        nullcond_dur = window_nullcond[1] - window_nullcond[0]
-
-        self.assertEqual(data_altcond.shape, (int(altcond_dur*samplerate), nch, ntrials))
-        self.assertEqual(data_nullcond.shape, (int(nullcond_dur*samplerate), nch, ntrials))
-        self.assertEqual(lowpass_altcond.shape, (int(altcond_dur*samplerate), nch, ntrials))
-        self.assertEqual(lowpass_nullcond.shape, (int(nullcond_dur*samplerate), nch, ntrials))
-
-        plt.figure()
-        plt.subplot(2,1,1)
-        time = np.arange(len(data))/samplerate - time_before
-        plt.plot(time, data[:,0,0])
-        plt.xlabel('time (s)')
-        plt.axvspan(*window_nullcond, color='g', alpha=0.25, label='null condition')
-        plt.axvspan(*window_altcond, color='m', alpha=0.25, label='alt condition')
-        plt.title('full erp')
-        plt.legend()
-
-        plt.subplot(2,2,3)
-        aopy.visualization.plot_timeseries(data_nullcond[:,0,0], samplerate)
-        plt.ylabel('')
-        plt.title('null condition')
-
-        plt.subplot(2,2,4)
-        aopy.visualization.plot_timeseries(data_altcond[:,0,0], samplerate)
-        plt.title('alternate condition')
-        plt.ylabel('')
-        plt.tight_layout()
-
-        filename = 'prepare_erp_for_accllr.png'
-        aopy.visualization.savefig(docs_dir, filename)
-
->>>>>>> f2df0cde
 
 class SpectrumTests(unittest.TestCase):
 
