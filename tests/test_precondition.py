# we are generating noisy test data using sine and cosine functions with multiple frequencies
import unittest
import aopy
from aopy.data.base import load_preproc_eye_data
from aopy.precondition.eye import *
from aopy import visualization
from aopy.visualization import *
import matplotlib.pyplot as plt
from aopy import precondition
from aopy import utils
import time
from scipy.signal import freqz


test_dir = os.path.dirname(__file__)
write_dir = os.path.join(test_dir, 'tmp')
data_dir = os.path.join(test_dir, 'data')
if not os.path.exists(write_dir):
    os.mkdir(write_dir)
docs_dir = os.path.join(os.path.dirname(test_dir),'docs', 'source', '_images')

'''
Plots to test filter performance
'''

class HelperFunctions:

    @staticmethod
    def test_filter(filt_fun, fs=25000, T=0.05, freq=[600, 312, 2000], a=[5, 2, 0.5], noise=0.2):
        '''
        Helper function to test filters

        Args:
            filt_fun (function): function which inputs a signal and outputs a filtered signal (no other arguments allowed)
            fs (int): sampling rate to use. default 25000
            T (float): period
            freq (list): list of frequencies to generate
            a (list): list of amplitudes
            noise (float): noise amplitude
        '''
        # Generate test_signal
        np.random.seed(0)
        x_single, t = utils.generate_test_signal(T, fs, [freq[0]], [a[0]])
        x_noise, t = utils.generate_test_signal(T, fs, freq, a, noise) # with noise

        # Filter and plot
        x_filt = filt_fun(x_noise)
        fig, ax = plt.subplot_mosaic([['A', 'B'],
                                    ['C', 'C']])
        
        ax['A'].plot(t, x_noise, label='Noisy signal')
        ax['A'].plot(t, x_filt, label='Filtered signal')
        ax['A'].set_xlabel('time (seconds)')
        
        x_filt_simple = filt_fun(x_single)
        ax['B'].plot(t, x_single, label=f'{freq[0]} Hz signal')
        ax['B'].plot(t, x_filt_simple, label='Filtered signal')
        ax['B'].set_xlabel('time (seconds)')

        f_noise, psd_noise = analysis.calc_welch_psd(x_noise, fs)
        f_filt, psd_filt = analysis.calc_welch_psd(x_filt, fs)
        ax['C'].semilogy(f_noise, psd_noise, label='Noisy signal')
        ax['C'].semilogy(f_filt, psd_filt, label='Filtered signal')
        ax['C'].set_xlabel('frequency (Hz)')
        ax['C'].set_ylabel('PSD')

        for ax in ax.values():
            ax.grid(True)
            ax.axis('tight')
            ax.legend(loc='best')

    @staticmethod
    def plot_freq_response_vs_filter_order(lowcut, highcut, fs):
        # Plot the frequency response for a few different orders
        for order in [2, 3, 4, 5, 6]:  # trying  different order of butterworth to see the roll off around cut-off frequencies
            b, a = precondition.butterworth_params(lowcut, highcut, fs, order=order)
            w, h = freqz(b, a, worN=2000)
            plt.plot((fs * 0.5 / np.pi) * w, abs(h), label="order = %d" % order)

        plt.plot([0, 0.5 * fs], [np.sqrt(0.5), np.sqrt(0.5)], '--', label='sqrt(0.5)')
        plt.xlabel('Frequency (Hz)')
        plt.ylabel('Gain')
        plt.grid(True)
        plt.legend(loc='best')
        plt.title('Comparison of Frequency response for Diff. Orders of Butterworth Filter')

class FilterTests(unittest.TestCase):

    @classmethod
    def setUpClass(self):
        self.T = 0.05
        self.fs = 25000
        self.freq = [600, 312, 2000]
        self.a = 0.02
        # testing generate test_signal
        self.f0 = self.freq[0]
        self.x, self.t = utils.generate_test_signal(self.T, self.fs, self.freq, [self.a * 2, self.a*0.5, self.a*1.5, self.a*20 ])

        self.n_ch = 8
        self.x2 = utils.generate_multichannel_test_signal(self.T, self.fs, self.n_ch, self.freq[0], self.a*0.5) + \
            utils.generate_multichannel_test_signal(self.T, self.fs, self.n_ch, self.freq[1], self.a*1.5)
        self.t2 = np.arange(self.T*self.fs)/self.fs

    def test_butterworth(self):
        
        # Band pass 1500-2500 Hz
        lowcut = 1500.0
        highcut = 2500.0
        fs = 25000
        fn = lambda x: precondition.butterworth_filter_data(x, fs, bands=[(lowcut, highcut)])[0][0]
        HelperFunctions.test_filter(fn, fs=fs)
        fname = 'test_butterworth_bp_2000.png'
        savefig(write_dir, fname)
        plt.figure()
        HelperFunctions.plot_freq_response_vs_filter_order(lowcut, highcut, self.fs)
        fname = 'test_butterworth_order.png'
        savefig(write_dir, fname)

        # Band pass 600 hz
        lowcut = 575.0
        highcut = 625.0
        fn = lambda x: precondition.butterworth_filter_data(x, fs, filter_type='lowpass', cutoff_freqs=[500], order=4)[0][0]
        HelperFunctions.test_filter(fn, fs=fs)
        fname = 'test_butterworth_bp_600.png'
        savefig(write_dir, fname)

        # Low pass 500 Hz
        fn = lambda x: precondition.butterworth_filter_data(x, fs, filter_type='lowpass', cutoff_freqs=[500], order=4)[0][0]
        HelperFunctions.test_filter(fn, fs=fs)
        fname = 'test_butterworth_lp_500.png'
        savefig(write_dir, fname)

        # High pass 500 Hz
        fn = lambda x: precondition.butterworth_filter_data(x, fs=fs, cutoff_freqs=[500], filter_type='highpass', order=4)[0][0]
        HelperFunctions.test_filter(fn, fs=fs)
        fname = 'test_butterworth_hp_500.png'
        savefig(write_dir, fname)

        # Test that multichannel filtering works
        t = 20 # seconds
        nch = 64
        x = utils.generate_multichannel_test_signal(t, fs, nch, 300, 2) # 8 channels data
        tic = time.perf_counter()
        x_filter, _ = precondition.butterworth_filter_data(x, fs=fs, bands=[(lowcut, highcut)])
        toc = time.perf_counter()
        print(f"Butterworth filtering {nch} channels of {t} seconds data took {toc-tic:0.2f} seconds")
        self.assertEqual(x_filter[0].shape, (t*fs, nch))

    def test_mtfilter(self):

        # Low pass 500 Hz
        band = [-500, 500]
        N = 0.1 # N*sampling_rate is time window you analyze
        NW = (band[1]-band[0])/2
        f0 = np.mean(band)
        n, p, k = precondition.convert_taper_parameters(N, NW)
        fs = 25000
        fn = lambda x: precondition.mtfilter(x, n, p, k, fs=fs, f0=f0)
        HelperFunctions.test_filter(fn, fs=fs)
        fname = 'test_mtfilt_lp_500.png'
        savefig(write_dir, fname)

         # Low pass 500 Hz with complex output
        band = [-500, 500]
        N = 0.1
        NW = (band[1]-band[0])/2
        f0 = np.mean(band)
        n, p, k = precondition.convert_taper_parameters(N, NW)
        fn = lambda x: precondition.mtfilter(x, n, p, k, fs=fs, f0=f0, complex_output=True)
        HelperFunctions.test_filter(fn, fs=fs)
        fname = 'test_mtfilt_lp_500_complex.png'
        savefig(write_dir, fname)

        # Low pass 500 Hz without centering the output
        band = [-500, 500]
        N = 0.1
        NW = (band[1]-band[0])/2
        f0 = np.mean(band)
        n, p, k = precondition.convert_taper_parameters(N, NW)
        fn = lambda x: precondition.mtfilter(x, n, p, k, fs=fs, f0=f0, center_output=False)
        HelperFunctions.test_filter(fn, fs=fs)
        fname = 'test_mtfilt_lp_500_noncentered.png'
        savefig(write_dir, fname)

        # Low pass 500 Hz but using convolve instead of fftconvolve
        band = [-500, 500]
        N = 0.1
        NW = (band[1]-band[0])/2
        f0 = np.mean(band)
        n, p, k = precondition.convert_taper_parameters(N, NW)
        fn = lambda x: precondition.mtfilter(x, n, p, k, fs=fs, f0=f0, use_fft=False)
        HelperFunctions.test_filter(fn, fs=fs)
        fname = 'test_mtfilt_lp_500_nofft.png'
        savefig(write_dir, fname)

        # Low pass 500 Hz with smaller time window, using wrapper
        lowcut = 500
        taper_len = 0.01
        fn = lambda x: precondition.mt_lowpass_filter(x, lowcut, taper_len, fs)
        HelperFunctions.test_filter(fn, fs=fs)
        fname = 'test_mtfilt_lp_500_small_time.png'
        savefig(write_dir, fname)

        # Narrow band-pass
        band = [575, 625] # signals within band can pass
        taper_len = 0.1
        fn = lambda x: precondition.mt_bandpass_filter(x, band, taper_len, fs)
        HelperFunctions.test_filter(fn, fs=fs)
        fname = 'test_mtfilt_bp_600_100ms.png'
        savefig(write_dir, fname)
        fname = 'mtfilter.png' # this is the figure that goes in the documentation
        savefig(docs_dir, fname)

        # Narrow band-pass
        band = [575, 625] # signals within band can pass
        taper_len = 0.05
        fn = lambda x: precondition.mt_bandpass_filter(x, band, taper_len, fs)
        HelperFunctions.test_filter(fn, fs=fs)
        fname = 'test_mtfilt_bp_600_50ms.png'
        savefig(write_dir, fname)

        # Narrow band-pass without fft
        band = [575, 625] # signals within band can pass
        taper_len = 0.05
        fn = lambda x: precondition.mt_bandpass_filter(x, band, taper_len, fs, use_fft=False)
        HelperFunctions.test_filter(fn, fs=fs)
        fname = 'test_mtfilt_bp_600_50ms_nofft.png'
        savefig(write_dir, fname)

        # High freq band-pass
        band = [1500, 2500] # signals within band can pass
        taper_len = 0.01
        fn = lambda x: precondition.mt_bandpass_filter(x, band, taper_len, fs)
        HelperFunctions.test_filter(fn, fs=fs)
        fname = 'test_mtfilt_bp_2000.png'
        savefig(write_dir, fname)

        # Test that multichannel filtering works
        t = 20 # seconds
        nch = 64
        x = utils.generate_multichannel_test_signal(t, fs, nch, 300, 2) # 8 channels data
        tic = time.perf_counter()
        x_filter = precondition.mtfilter(x, n, p, k, fs=fs, f0=f0)
        toc = time.perf_counter()
        print(f"Multitaper filtering {nch} channels of {t} seconds data took {toc-tic:0.2f} seconds")
        self.assertEqual(x_filter.shape, (t*fs, nch))


    def test_downsample(self):
        data = np.arange(100)
        data_ds = precondition.downsample(data, 100, 10)
        self.assertEqual(data_ds.shape, (10,))
        self.assertTrue(abs(np.mean(data) - np.mean(data_ds)) < 1)

        data = np.vstack((data, np.arange(100))).T
        data_ds = precondition.downsample(data, 100, 10)
        self.assertEqual(data_ds.shape, (10, 2))
        self.assertTrue(abs(np.mean(data) - np.mean(data_ds)) < 1)

        fs = 25000
        fs_ds = 100
        x, t = utils.generate_test_signal(0.5, fs, [4, 25], [1, 2])

        x_ds = precondition.downsample(x, fs, fs_ds)
        fig, ax = plt.subplots(2,1)
        ax[0].plot(t, x)
        t_ds = np.arange(len(x_ds))/fs_ds
        ax[0].plot(t_ds, x_ds)
        ax[0].set_ylabel(f"{fs_ds} hz")
        ax[0].set_xlabel("time (s)")
        ax[0].set_ylabel("amplitude")
        ax[0].set_xlim(0,0.2)
        ax[0].legend(['Original', 'Downsampled'])
        visualization.plot_freq_domain_amplitude(x, fs, ax=ax[1])
        visualization.plot_freq_domain_amplitude(x_ds, fs_ds, ax=ax[1])
        ax[1].set_xlim(0,5000)
        ax[0].legend(['Original', 'Downsampled'])
        plt.tight_layout()
        filename = 'downsample.png'
        savefig(docs_dir, filename, transparent=False)

        # Test non-integer downsample factor
        data_ds = precondition.downsample(data, 100, 13)
        self.assertEqual(data_ds.shape, (13, 2))
        self.assertTrue(abs(np.mean(data) - np.mean(data_ds)) < 1)

        # Test large data with large upsampling rate
        data = np.arange(1e7)
        samplerate = 25000
        ds_samplerate = 100
        tic = time.perf_counter()
        data_ds = precondition.downsample(data, samplerate, ds_samplerate)
        toc = time.perf_counter()
        print(f"Downsampling {len(data)/samplerate:0.2f} seconds of data from {samplerate} to {ds_samplerate} hz took {toc-tic:0.2f} seconds")

        ds_samplerate = 120
        tic = time.perf_counter()
        data_ds = precondition.downsample(data, samplerate, ds_samplerate)
        toc = time.perf_counter()
        print(f"Downsampling {len(data)/samplerate:0.2f} seconds of data from {samplerate} to {ds_samplerate} hz took {toc-tic:0.2f} seconds")


    def test_filter_lfp(self):
        
        test_data = np.random.uniform(size=(100000,2))
        filt, fs = precondition.filter_lfp(test_data, 25000)
        self.assertEqual(fs, 1000)
        self.assertEqual(filt.shape, (100000/25, 2))
        self.assertAlmostEqual(np.mean(test_data), np.mean(filt), places=3)

    def test_filter_spikes(self):

        test_data = np.random.uniform(size=(100000,2))
        filt = precondition.filter_spikes(test_data, 25000)
        self.assertEqual(filt.shape, test_data.shape)
        self.assertNotAlmostEqual(np.mean(test_data), np.mean(filt), places=3) # After filtering these should be different

    def test_filter_kinematics(self):
        fs = 100
        fn = lambda x: precondition.filter_kinematics(x, fs, low_cut=15, buttord=4)[0]
        HelperFunctions.test_filter(fn, fs=fs, T=5, freq=[1,3,30], a=[5, 2, 0.5], noise=0.2)
        fname = 'filter_kinematics.png'
        savefig(docs_dir, fname)

<<<<<<< HEAD
        fn = lambda x: precondition.filter_kinematics(x, fs, low_cut=15, buttord=4, deriv=1, norm=False)[0]
        HelperFunctions.test_filter(fn, fs=fs, T=5, freq=[1,3,30], a=[5, 2, 0.5], noise=0.2)
        fname = 'filter_kinematics_speed.png'
        savefig(docs_dir, fname)
=======
        # Test derivative filtering on kinematics data
        subject = 'test'
        id = 8461
        date = '2023-02-25'
        exp_data, exp_metadata = aopy.data.base.load_preproc_exp_data(data_dir, subject, id, date)
        x = aopy.data.get_interp_task_data(exp_data, exp_metadata, datatype='cursor', samplerate=fs)[30*fs:35*fs,1]
        t = np.arange(len(x)) / fs
        x_filt_pos, _ = precondition.filter_kinematics(x, fs, low_cut=15, buttord=4, deriv=0)
        x_filt_vel, _ = precondition.filter_kinematics(x, fs, low_cut=15, buttord=4, deriv=1)

        # Compare to a simple derivative of the filtered position
        x_filt_pos_deriv = utils.derivative(t, x_filt_pos, norm=False)

        plt.figure(figsize=(5, 4))
        plt.subplot(2,1,1)
        plt.plot(t, x, label='Original signal')
        plt.plot(t, x_filt_pos, label='Filtered position')
        plt.ylabel('Position (cm)')
        plt.legend()
        plt.subplot(2,1,2)
        plt.plot(t, x_filt_vel, label='Filtered velocity')
        plt.plot(t, x_filt_pos_deriv, label='Filtered position derivative')
        plt.xlabel('time (seconds)')
        plt.ylabel('Velocity (cm/s)')
        plt.legend()
        
        fname = 'filter_kinematics_speed.png'
        savefig(docs_dir, fname, transparent=False)

        # Test acceleration
        x_filt_acc, _ = precondition.filter_kinematics(x, fs, low_cut=15, buttord=4, deriv=2)
        x_filt_pos_deriv_deriv = utils.derivative(t, x_filt_pos_deriv, norm=False)
        
        plt.figure(figsize=(5, 3))
        plt.plot(t, x_filt_acc, label='Filtered acceleration')
        plt.plot(t, x_filt_pos_deriv_deriv, label='Filtered position 2nd derivative')
        plt.xlabel('time (seconds)')
        plt.ylabel('Acceleration (cm/s^2)')
        plt.legend()
        plt.tight_layout()
        
        fname = 'filter_kinematics_accel.png'
        savefig(docs_dir, fname, transparent=False)


>>>>>>> 9f389336

class SpikeDetectionTests(unittest.TestCase):
        
    def test_calc_spike_threshold(self):
        data = np.array(((0,0,1),(4,0,-1),(0,9,-1), (4,9,1)))
        threshold_values = precondition.calc_spike_threshold(data, high_threshold=True, rms_multiplier=3)
        expected_thresh_values = np.array((8,18,3))
        np.testing.assert_allclose(threshold_values, expected_thresh_values)

        # Test low_threhshold
        threshold_values = precondition.calc_spike_threshold(data, high_threshold=False, rms_multiplier=3)
        expected_thresh_values = np.array((-4,-9,-3))
        np.testing.assert_allclose(threshold_values, expected_thresh_values)

    def test_detect_spikes(self):
        # Test spike time detection
        data = np.array(((0,0,1),(4,0,-1),(0,9,-1), (4,9,1)))
        threshold_values = np.array((0.5, 0.5, 0.5))
        spike_times, wfs = precondition.detect_spikes(data, 10, threshold=threshold_values, above_thresh=True, wf_length=None)
        np.testing.assert_allclose(spike_times[0], np.array((0.1, 0.3)))
        np.testing.assert_allclose(spike_times[1], np.array((0.2)))
        np.testing.assert_allclose(spike_times[2], np.array((0.3)))
        self.assertEqual(len(wfs), 0)

        # Test negative threshold detection
        data = np.array(((0,0,1),(4,0,-1),(0,9,-1), (4,9,1)))
        threshold_values = np.array((0.5, 0.5, 0.5))
        spike_times, wfs = precondition.detect_spikes(-data, 10, threshold=-threshold_values, above_thresh=False, wf_length=None)
        np.testing.assert_allclose(spike_times[0], np.array((0.1, 0.3)))
        np.testing.assert_allclose(spike_times[1], np.array((0.2)))
        np.testing.assert_allclose(spike_times[2], np.array((0.3)))
        self.assertEqual(len(wfs), 0)

        # Test uneven threshold detection.
        data = np.array(((0,0,1),(4,0,-1),(0,9,-1), (4,9,1)))
        threshold_values = np.array((2, 5, 0.5))
        spike_times, wfs = precondition.detect_spikes(-data, 10, threshold=-threshold_values, above_thresh=False, wf_length=None)
        np.testing.assert_allclose(spike_times[0], np.array((0.1, 0.3)))
        np.testing.assert_allclose(spike_times[1], np.array((0.2)))
        np.testing.assert_allclose(spike_times[2], np.array((0.3)))
        self.assertEqual(len(wfs), 0)


        # Test waveforms
        large_data = np.zeros((20,4))
        threshold = np.array([2.5,7.5,12.5,17.5])
        for ii in range(large_data.shape[1]):
            large_data[:,ii] = np.arange(large_data.shape[0])
            
        large_data[10:,0] = np.arange(0,large_data.shape[0]-10) 

        _, wfs = precondition.detect_spikes(large_data, 300, threshold=threshold, tbefore_wf=3333, wf_length=10000)
        np.testing.assert_allclose(wfs[0], np.array(((2,3,4),(2,3,4))))
        np.testing.assert_allclose(wfs[1], np.array((7,8,9)).reshape(1,-1))
        np.testing.assert_allclose(wfs[2], np.array((12,13,14)).reshape(1,-1))
        np.testing.assert_allclose(wfs[3], np.array((np.nan,np.nan,np.nan)).reshape(1,-1))

        # Test speed
        test_speed_data = np.random.normal(size=(250000, 256))
        start = time.time()
        threshold = precondition.calc_spike_threshold(test_speed_data)
        spike_times, wfs = precondition.detect_spikes(test_speed_data, 25000, threshold=threshold, wf_length=10000)
        stop = time.time()

        print('Spike detection on 250,000 samples by 256ch takes ' + str(round(stop-start, 3)) + ' sec')

    def test_spike_times_chunk(self):
        data = np.array(((0,0,1),(4,3,1),(0,3,-1),(4,0,1),(0,1,0),(4,1,4),(0,2,1),(3,5,1)))
        threshold_values = np.array((0.5, 0.5, 0.5))
        spike_times, wfs1 = precondition.detect_spikes(data, 10, threshold_values, above_thresh=True, wf_length=None)
        spike_times_chunk, wfs2 = precondition.detect_spikes_chunk(data, 10, threshold_values, chunksize=2, above_thresh=True, wf_length=None)
        for ich in range(3):
            np.testing.assert_allclose(spike_times[ich],spike_times_chunk[ich])
        
        # different chunk size
        spike_times, wfs1 = precondition.detect_spikes(data, 10, threshold_values, above_thresh=True, wf_length=None)
        spike_times_chunk, wfs2 = precondition.detect_spikes_chunk(data, 10, threshold_values, chunksize=3, above_thresh=True, wf_length=None)
        for ich in range(3):
            np.testing.assert_allclose(spike_times[ich],spike_times_chunk[ich])

        # above_threshold = false
        spike_times, wfs1 = precondition.detect_spikes(data, 10, threshold_values, above_thresh=False, wf_length=None)
        spike_times_chunk, wfs2 = precondition.detect_spikes_chunk(data, 10, threshold_values, chunksize=2, above_thresh=False, wf_length=None)
        for ich in range(3):
            np.testing.assert_allclose(spike_times[ich],spike_times_chunk[ich]) 
            
    def test_filter_spike_times_fast(self):
        data = np.array(((0,0),(1,1),(0,0),(1,0),(0,0),(1,1)))
        threshold = np.array((0.5,0.5))
        spike_times, _ = precondition.detect_spikes(data,1,threshold=threshold,tbefore_wf=1e6,wf_length=2e6)
        filtered_spike_times1, _ = precondition.filter_spike_times_fast(spike_times[0], refractory_period=2.5e6)
        filtered_spike_times2, _ = precondition.filter_spike_times_fast(spike_times[1], refractory_period=2.5e6)
        np.testing.assert_allclose(filtered_spike_times1, np.array((1)))
        np.testing.assert_allclose(filtered_spike_times2, np.array((1,5)))

    def test_filter_spike_times(self):
        data = np.array(((0,0),(1,1),(0,0),(1,0),(0,0),(1,1)))
        threshold = np.array((0.5,0.5))
        spike_times, _ = precondition.detect_spikes(data,1,threshold=threshold,tbefore_wf=1e6,wf_length=2e6)
        filtered_spike_times1, _ = precondition.filter_spike_times(spike_times[0], refractory_period=2.5e6)
        filtered_spike_times2, _ = precondition.filter_spike_times(spike_times[1], refractory_period=2.5e6)
        np.testing.assert_allclose(filtered_spike_times1, np.array((1,5)))
        np.testing.assert_allclose(filtered_spike_times2, np.array((1,5)))

    def test_filter_spike_times_speed(self):
        test_speed_data = np.random.normal(size=(250000, 256))
        threshold = precondition.calc_spike_threshold(test_speed_data)
        spike_times, wfs = precondition.detect_spikes(test_speed_data, 25000, threshold=threshold, wf_length=10000)
        
        start = time.time()
        for ich in range(len(spike_times)):
            filtered_spike_times1, _ = precondition.filter_spike_times_fast(spike_times[ich], refractory_period=100)
        stop = time.time()
        print('Fast spike filtering on 250,000 samples by 256ch takes ' + str(round(stop-start, 3)) + ' sec')

        start = time.time()
        for ich in range(len(spike_times)):
            filtered_spike_times1, _ = precondition.filter_spike_times(spike_times[ich], refractory_period=100)
        stop = time.time()
        print('Regular spike filtering on 250,000 samples by 256ch takes ' + str(round(stop-start, 3)) + ' sec')

    def test_binspikes(self):
        data = np.array([[0, 1, 0, 0, 1, 0, 0, 1, 0, 1, 0, 1, 1, 1, 0, 0, 0, 1],[1, 1, 1, 0, 0, 0, 1, 0, 0, 1, 0, 0, 0, 1, 1, 0, 1, 0]])
        data_T = data.T
        fs = 10
        binned_spikes = precondition.bin_spikes(data_T, fs, 0.5)

        self.assertEqual(binned_spikes.shape[0], 4)
        self.assertEqual(binned_spikes.shape[1], 2)
        self.assertEqual(binned_spikes[0,0], 4) # Sum first 5 points and * 2

    def test_bin_spike_times(self):
        spike_times = np.array([0.0208, 0.0341, 0.0347, 0.0391, 0.0407])
        spike_times = spike_times.T
        time_before = 0
        time_after = 0.05
        bin_width = 0.01
        binned_unit_spikes, time_bins = precondition.bin_spike_times(spike_times, time_before, time_after, bin_width)
        
        self.assertEqual(binned_unit_spikes[2], 100)
        self.assertEqual(binned_unit_spikes[3], 300)
        self.assertEqual(time_bins[2], 0.025)
        self.assertEqual(time_bins[3], 0.035)
        
    def test_calc_ks_waveforms(self):
        spike_unit = {}
        np.random.seed(0)
        spike_unit['0'] = np.sort(np.random.choice(10000,20,replace=False)) # 20 spikes
        spike_unit['1'] = np.sort(np.random.choice(10000,20,replace=False)) # 20 spikes
        templates = np.zeros((2,40,2)) # (n_spikes, n_points, n_channels)
        templates[0,:,0] = np.exp(-(np.arange(40) - 40)**2 / (2 * 1**2))
        templates[1,:,1] = np.exp(-(np.arange(40) - 40)**2 / (2 * 1**2))
        channel_pos = np.array([[0,0],[1,5]])
        # make test raw data
        sample_rate = 1
        sig = 1
        rawdata = np.zeros((10000,2))
        for ispike1, ispike2 in zip(spike_unit['0'],spike_unit['1']):
            x = np.arange(20) + ispike1 -10
            rawdata[ispike1-10:ispike1+10,0] = np.exp(-(x - ispike1)**2 / (2 * sig**2))
            x = np.arange(20) + ispike2 -10
            rawdata[ispike2-10:ispike2+10,1] = 0.5*np.exp(-(x - ispike2)**2 / (2 * sig**2))

        test_waveforms, test_waveforms_ch, test_unit_pos = precondition.calc_ks_waveforms(rawdata, sample_rate, spike_unit, templates, channel_pos, waveforms_nch=2, time_before=30000000., time_after=30000000.)
        self.assertEqual(test_waveforms['0'].shape,(20,60,2))
        self.assertTrue(np.all(test_waveforms_ch['0'] == np.array([0,1])))
        self.assertTrue(np.all(test_waveforms_ch['1'] == np.array([1,0])))
        self.assertTrue(np.all(test_unit_pos['0'] == np.array([0,0])))
        self.assertTrue(np.all(test_unit_pos['1'] == np.array([1,5])))
        
class EyeTests(unittest.TestCase):

    @classmethod
    def setUpClass(cls):
        preproc_dir = data_dir
        subject = 'beignet'
        te_id = 5974
        date = '2022-07-01'
        
        eye_data, eye_metadata = load_preproc_eye_data(preproc_dir, subject, te_id, date)
        cls.calibrated_eye_data = eye_data['calibrated_data']
        cls.samplerate = eye_metadata['samplerate']

    def test_filter_eye(self):
        length = 10 # seconds
        orig = self.calibrated_eye_data[:int(self.samplerate*length)]
        t_orig = np.arange(len(orig))/self.samplerate
        samplerate = 1000
        data_filt, new_samplerate = filter_eye(orig, self.samplerate, downsamplerate=samplerate)
        self.assertEqual(new_samplerate, samplerate)

        le_orig = orig[:,:2]
        le_filt = data_filt[:,:2]
        t = np.arange(len(le_filt))/samplerate
        self.assertNotEqual(self.samplerate, samplerate)
        fig, ax = plt.subplots(2,1)
        ax[0].plot(t, le_filt[:,0], label='filt')
        ax[0].plot(t_orig, le_orig[:,0], label='orig')
        ax[0].set_xlabel('time (s)')
        ax[0].legend()
        plot_freq_domain_amplitude(le_orig[:,0], self.samplerate, ax=ax[1])
        plot_freq_domain_amplitude(le_filt[:,0], samplerate, ax=ax[1])
        ax[1].legend(['orig', 'filt'])
        ax[1].set_xlim(20,150)
        ax[1].set_xscale('linear')
        ax[1].set_ylim(0, 0.05)
        plt.tight_layout()
        savefig(docs_dir, 'filter_eye.png')

        self.assertEqual(data_filt.shape[1], orig.shape[1])
        self.assertEqual(le_filt.shape[1], le_orig.shape[1])


    def test_convert_pos_to_accel(self):
        pos = self.calibrated_eye_data[:,:2]
        accel = convert_pos_to_accel(pos, self.samplerate)
        fig, ax = plt.subplots(4,1)
        plot_timeseries(pos, self.samplerate, ax=ax[0])        
        plot_freq_domain_amplitude(pos, self.samplerate, ax=ax[1])
        ax[1].set_ylabel('pos')

        plot_timeseries(accel, self.samplerate, ax=ax[2])        
        plot_freq_domain_amplitude(accel, self.samplerate, ax=ax[3])
        ax[1].set_ylabel('accel')
        plt.tight_layout()
        savefig(docs_dir, 'convert_pos_to_accel_nofilter.png')

        # Important to low-pass filter before computing acceleration
        samplerate = 1000
        pos_filt, _ = filter_eye(pos, self.samplerate, downsamplerate=samplerate)
        accel = convert_pos_to_accel(pos_filt, samplerate)
        fig, ax = plt.subplots(4,1)
        plot_timeseries(pos, self.samplerate, ax=ax[0])        
        ax[0].set_ylabel('pos')
        plot_freq_domain_amplitude(pos, self.samplerate, ax=ax[1])
        ax[1].set_ylabel('pos')
        ax[1].set_ylim(0,1)
        ax[1].set_xlim(1,1000)

        plot_timeseries(accel, samplerate, ax=ax[2])        
        ax[2].set_ylabel('pos')
        plot_freq_domain_amplitude(accel, samplerate, ax=ax[3])
        ax[3].set_ylabel('accel')
        ax[3].set_xlim(1,1000)
        plt.tight_layout()
        savefig(docs_dir, 'convert_pos_to_accel_filter.png')

    def test_detect_saccades(self):
        samplerate = 1000
        le_data_filt, _ = filter_eye(self.calibrated_eye_data[:,:2], self.samplerate, downsamplerate=samplerate)

        onset, duration, distance = detect_saccades(le_data_filt, samplerate, debug=True, debug_window=(0, 5))
        savefig(docs_dir, 'detect_saccades.png')
        plt.close()

        self.assertTrue(np.all(duration < 0.16)) # max saccade duration
        self.assertTrue(np.all(duration > 0.015)) # min saccade duration
        offset = np.array([o + d for o, d in zip(onset, duration)])
        self.assertTrue(np.any(onset[1:]-offset[:-1] <= 0.02)) # intersaccade min by default is not set

        plt.figure()
        plt.hist(1000*duration)
        plt.xlabel('Duration (ms)')
        plt.figure()
        plt.hist(distance)
        plt.xlabel('Distance (cm)')
        savefig(docs_dir, 'detect_saccades_hist.png')
        plt.close()

        plt.figure()
        plt.scatter(1000*duration, distance)
        plt.xlabel('Duration (ms)')
        plt.ylabel('Distance (cm)')
        savefig(docs_dir, 'detect_saccades_scatter.png')
        plt.close()

        onset, duration, distance = detect_saccades(le_data_filt, samplerate, intersaccade_min=0.02)
        offset = np.array([o + d for o, d in zip(onset, duration)])
        self.assertTrue(np.all(onset[1:]-offset[:-1] > 0.02)) # intersaccade min


    def test_detect_eye_events(self):
        samplerate = 1000
        eye_trajectory, _ = filter_eye(self.calibrated_eye_data[:,:2], self.samplerate, downsamplerate=samplerate)
        clf_params,preproc_params=get_default_parameters()

        times, start_positions, end_positions = detect_eye_events(eye_trajectory, 'SACC', clf_params, preproc_params, 10.75, 28, samplerate)
        duration= times[:,1]-times[:,0]
        distance = np.linalg.norm(end_positions-start_positions, axis=1)

        plt.figure()
        plt.hist(1000*duration)
        plt.xlabel('Duration (ms)')
        plt.figure()
        plt.hist(distance)
        plt.xlabel('Distance (cm)')
        savefig(docs_dir, 'remodnav_saccades_hist.png',transparent=False)
        plt.close()

        plt.figure()
        plt.scatter(1000*duration, distance)
        plt.xlabel('Duration (ms)')
        plt.ylabel('Distance (cm)')
        savefig(docs_dir, 'remodnav_saccades_scatter.png',transparent=False)
        plt.close()
        
    def test_get_eye_event_trials(self):
        preproc_dir = data_dir
        subject = 'beignet'
        te_id = 5974
        date = '2022-07-01'
        exp_data,exp_metadata=aopy.data.load_preproc_exp_data(preproc_dir,subject,te_id,date)
        eye_data, eye_metadata=aopy.data.load_preproc_eye_data(preproc_dir,subject,te_id,date)

        start_events=exp_metadata['event_sync_dict']['CURSOR_ENTER_TARGET']
        end_events=exp_metadata['event_sync_dict']['REWARD']
        samplerate = 1000
        clf_params,preproc_params=get_default_parameters()
        times,start_positions,end_positions=get_eye_event_trials(preproc_dir, subject, te_id, date, start_events, end_events, 'SACC', clf_params, preproc_params, 10.75, 28, samplerate)

        print(len(times))
        print(len(start_positions))
        print(len(end_positions))

        self.assertEqual(len(times)==len(start_positions)==len(end_positions),True)
        self.assertEqual(len(times), 10)



if __name__ == "__main__":
    unittest.main()
<|MERGE_RESOLUTION|>--- conflicted
+++ resolved
@@ -322,12 +322,6 @@
         fname = 'filter_kinematics.png'
         savefig(docs_dir, fname)
 
-<<<<<<< HEAD
-        fn = lambda x: precondition.filter_kinematics(x, fs, low_cut=15, buttord=4, deriv=1, norm=False)[0]
-        HelperFunctions.test_filter(fn, fs=fs, T=5, freq=[1,3,30], a=[5, 2, 0.5], noise=0.2)
-        fname = 'filter_kinematics_speed.png'
-        savefig(docs_dir, fname)
-=======
         # Test derivative filtering on kinematics data
         subject = 'test'
         id = 8461
@@ -373,7 +367,6 @@
         savefig(docs_dir, fname, transparent=False)
 
 
->>>>>>> 9f389336
 
 class SpikeDetectionTests(unittest.TestCase):
         
