--- conflicted
+++ resolved
@@ -1141,7 +1141,6 @@
         db.DB_TYPE = 'bmi3d'
         from db.tracker import models
         
-<<<<<<< HEAD
         # Clear the database
         models.Decoder.objects.all().delete()
         models.TaskEntry.objects.all().delete()
@@ -1212,25 +1211,6 @@
         # Add a decoder entry
         decoder = models.Decoder(name="test_decoder", entry_id=te.id)
         decoder.save()
-=======
-        Entries:
-        - Tracking task entry from 2023-11-14
-        - Manual control entry from 2023-11-14
-            - project = "test project"
-            - session = "test session"
-            - entry_name = "task_desc" 
-            - te.report = '{"runtime": 3.0, "n_trials": 2, "n_success_trials": 1}'
-            - feats = [feat_1]
-            - params = '{"task_param_1": 1}'
-        - Flash entry (manual control task) from 2023-11-14
-            - entry_name = "flash"
-            - te.report = '{"runtime": 3.0, "n_trials": 2, "n_success_trials": 0}'
-        - BMI entry (bmi control task) from 2023-11-14
-            - params='{"bmi": 0}'
-        - BMI entry (bmi control task) from 2023-11-14
-            - rig_name = 'siberut-bmi'
-        ''' 
->>>>>>> decb6fc1
 
     def test_lookup_sessions(self):
 
