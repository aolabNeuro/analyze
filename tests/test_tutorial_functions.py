import aopy
import unittest

class TutorialTests(unittest.TestCase):

    def test_leo_practice(self):
        output = aopy.tutorial_functions.practice_func_leo(3)
        self.assertEqual(type(output), str)
        self.assertEqual(output, 'You have 3 fish')

<<<<<<< HEAD

    def pamels_function(self):
        output = aopy.tutorial_functions.practice_func_leo(10)
        self.assertEqual(type(output), str)
        self.assertEqual(output, 'Pamel has 10 cookies. She will eat all of them')
=======
    def test_gus_practice(self):
        output = aopy.tutorial_functions.practice_function_gus('chicken')
        self.assertEqual(type(output), str)
        self.assertEqual(output, 'my favorite food is chicken')

    def test_display_cat(self):
        output = aopy.tutorial_functions.display_cat_leo()
        self.assertEqual(type(output), str)
        self.assertEqual(output, ' /\\_/\\\n( o.o )\n > ^ <')

    def test_miken_practice(self):
        best_num = 7
        not_best_num = 8
        best_result = aopy.tutorial_functions.practice_func_miken(best_num)
        not_best_result = aopy.tutorial_functions.practice_func_miken(not_best_num)
        self.assertTrue(best_result)
        self.assertTrue(~not_best_result)
>>>>>>> ba1a98e1

if __name__ == "__main__":
    unittest.main()<|MERGE_RESOLUTION|>--- conflicted
+++ resolved
@@ -8,13 +8,11 @@
         self.assertEqual(type(output), str)
         self.assertEqual(output, 'You have 3 fish')
 
-<<<<<<< HEAD
-
     def pamels_function(self):
         output = aopy.tutorial_functions.practice_func_leo(10)
         self.assertEqual(type(output), str)
         self.assertEqual(output, 'Pamel has 10 cookies. She will eat all of them')
-=======
+
     def test_gus_practice(self):
         output = aopy.tutorial_functions.practice_function_gus('chicken')
         self.assertEqual(type(output), str)
@@ -32,7 +30,6 @@
         not_best_result = aopy.tutorial_functions.practice_func_miken(not_best_num)
         self.assertTrue(best_result)
         self.assertTrue(~not_best_result)
->>>>>>> ba1a98e1
 
 if __name__ == "__main__":
     unittest.main()