--- conflicted
+++ resolved
@@ -8,12 +8,12 @@
         self.assertEqual(type(output), str)
         self.assertEqual(output, 'You have 3 fish')
 
-<<<<<<< HEAD
+
     def test_display_cat(self):
         output = aopy.tutorial_functions.display_cat_leo()
         self.assertEqual(type(output), str)
         self.assertEqual(output, ' /\\_/\\\n( o.o )\n > ^ <')
-=======
+
     def test_miken_practice(self):
         best_num = 7
         not_best_num = 8
@@ -21,7 +21,7 @@
         not_best_result = aopy.tutorial_functions.practice_func_miken(not_best_num)
         self.assertTrue(best_result)
         self.assertTrue(~not_best_result)
->>>>>>> 78107fb1
+
 
 if __name__ == "__main__":
     unittest.main()