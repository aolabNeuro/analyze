--- conflicted
+++ resolved
@@ -8,12 +8,10 @@
         self.assertEqual(type(output), str)
         self.assertEqual(output, 'You have 3 fish')
 
-<<<<<<< HEAD
     def test_gus_practice(self):
         output = aopy.tutorial_functions.practice_function_gus('chicken')
         self.assertEqual(type(output), str)
         self.assertEqual(output, 'my favorite food is chicken')
-=======
 
     def test_display_cat(self):
         output = aopy.tutorial_functions.display_cat_leo()
@@ -28,7 +26,5 @@
         self.assertTrue(best_result)
         self.assertTrue(~not_best_result)
 
->>>>>>> 3719170e
-
 if __name__ == "__main__":
     unittest.main()