--- conflicted
+++ resolved
@@ -90,7 +90,6 @@
         fig.tight_layout()
         savefig(write_dir, filename)
     
-<<<<<<< HEAD
 class CurveFittingTests(unittest.TestCase):
     def test_plot_tuning_curves(self):
         filename = 'tuning_curves_plot.png'
@@ -106,14 +105,13 @@
         # If the mds and pds output are correct the fitting params are correct because they are required for the calculation.
         fit_params, _, _ = aopy.analysis.run_tuningcurve_fit(data, targets)
         plot_tuning_curves(fit_params, data, targets, n_subplot_cols=4)
-=======
+        
     def test_plot_boxplots(self):
         data = np.random.normal(0, 2, size=(20, 5))
         xaxis_pts = np.array([2,3,4,4.75,5.5])
         fig, ax = plt.subplots(1,1)
         plot_boxplots(data, xaxis_pts, ax=ax)
         filename = 'boxplot_example.png'
->>>>>>> 0b6947d3
         savefig(write_dir, filename)
 
 class AnimationTests(unittest.TestCase):
