from pydoc import doc
import unittest
from aopy.visualization import *
import aopy
import numpy as np
import os

test_dir = os.path.dirname(__file__)
data_dir = os.path.join(test_dir, 'data')
write_dir = os.path.join(test_dir, 'tmp')
docs_dir = os.path.join(os.path.dirname(test_dir),'docs', 'source', '_images')
if not os.path.exists(write_dir):
    os.mkdir(write_dir)

class NeuralDataPlottingTests(unittest.TestCase):

    def test_plot_timeseries(self):
        filename = 'timeseries.png'
        data = np.reshape(np.sin(np.pi*np.arange(1000)/10) + np.sin(2*np.pi*np.arange(1000)/10), (1000))
        samplerate = 1000
        plt.figure()
        plot_timeseries(data, samplerate)
        savefig(write_dir, filename)

    def test_plot_freq_domain_amplitude(self):
        filename = 'freqdomain.png'
        data = np.reshape(np.sin(np.pi*np.arange(1000)/10) + np.sin(2*np.pi*np.arange(1000)/10), (1000))
        samplerate = 1000
        plt.figure()
        plot_freq_domain_amplitude(data, samplerate) # Expect 100 and 50 Hz peaks at 1 V each
        savefig(write_dir, filename)

    def test_gradient_timeseries(self):
        filename = 'timeseries_gradient.png'
        data = np.reshape(np.sin(np.pi*np.arange(1000)/100), (1000))
        samplerate = 1000
        plt.figure()
        gradient_timeseries(data, samplerate)
        savefig(docs_dir, filename)

    def test_spatial_map(self):
        data = np.linspace(-1, 1, 100)
        x_pos, y_pos = np.meshgrid(np.arange(0.5,10.5),np.arange(0.5, 10.5))
        missing = [0, 5, 25]
        data_missing = np.delete(data, missing)
        x_missing = np.reshape(np.delete(x_pos, missing),-1)
        y_missing = np.reshape(np.delete(y_pos, missing),-1)

        filename = 'posmap.png'
        data_map = get_data_map(data_missing, x_missing, y_missing)
        self.assertEqual(data_map.shape, (10, 10))
        self.assertTrue(np.isnan(data_map[0,0]))
        plt.figure()
        plot_spatial_map(data_map, x_missing, y_missing)
        savefig(write_dir, filename)

        # Fill in the missing values by using calc_data_map instead of get_data_map
        filename = 'posmap_calcmap.png'
        interp_map, xy = calc_data_map(data_missing, x_missing, y_missing, [10, 10], threshold_dist=1.5)
        self.assertEqual(interp_map.shape, (10, 10))
        self.assertFalse(np.isnan(interp_map[0,0]))
        plt.figure()
        plot_spatial_map(interp_map, xy[0], xy[1])
        savefig(write_dir, filename)

        # Use cubic interpolation to generate a high resolution map
        filename = 'posmap_calcmap_interp.png'
        interp_map, xy = calc_data_map(data_missing, x_missing, y_missing, [100, 100], threshold_dist=1.5, interp_method='cubic')
        self.assertEqual(interp_map.shape, (100, 100))
        plt.figure()
        plot_spatial_map(interp_map, xy[0], xy[1])
        savefig(write_dir, filename)

        # Test using an alpha map on top of the spatial map
        filename = 'posmap_alphamap.png'
        data_map = get_data_map(data_missing, x_missing, y_missing)
        self.assertEqual(data_map.shape, (10, 10))
        plt.figure()
        plot_spatial_map(data_map, x_missing, y_missing, alpha_map=data_map)
        savefig(docs_dir, filename)


    def test_single_spatial_map(self):
        data = 2.0
        x_pos, y_pos = np.meshgrid(1,1)

        data_map = get_data_map(data, x_pos, y_pos)
        self.assertEqual(data_map[0], 2.0)
        plt.figure()
        plot_spatial_map(data_map, x_pos, y_pos)
        filename = 'posmap_single.png'
        savefig(write_dir, filename)

    def test_plot_ECoG244_data_map(self):
        data = np.linspace(-1, 1, 256)
        missing = [0, 5, 25]
        plt.figure()
        plot_ECoG244_data_map(data, bad_elec=missing, interp=False, cmap='bwr', ax=None)
        filename = 'posmap_244ch_no_interp.png'
        savefig(write_dir, filename) # Here the missing electrodes (in addition to the ones
        # undefined by the channel mapping) should be visible in the map.

        plt.figure()
        plot_ECoG244_data_map(data, bad_elec=missing, interp=False, cmap='bwr', ax=None, nan_color=None)
        filename = 'posmap_244ch_no_interp_transparent.png'
        savefig(write_dir, filename) # Now we make the missing electrodes transparent

        plt.figure()
        plot_ECoG244_data_map(data, bad_elec=missing, interp=True, cmap='bwr', ax=None)
        filename = 'posmap_244ch.png'
        savefig(write_dir, filename) # Missing electrodes should be filled in with linear interp.

    def test_annotate_spatial_map(self):
        plt.figure()
        plot_ECoG244_data_map(np.zeros(256,), cmap='Greys')
        annotate_spatial_map_channels(drive_type='ECoG244', color='k')
        annotate_spatial_map_channels(drive_type='Opto32', color='b')
        plt.axis('off')
        filename = 'ecog244_opto32.png'
        savefig(docs_dir, filename)

        plt.figure()
        plot_ECoG244_data_map(np.zeros(256,), cmap='Greys', theta=90)
        annotate_spatial_map_channels(drive_type='ECoG244', color='k', theta=90)
        annotate_spatial_map_channels(drive_type='Opto32', color='b', theta=90)
        plt.axis('off')
        filename = 'ecog244_opto32_theta90.png'
        savefig(write_dir, filename)

        plt.figure()
        plot_ECoG244_data_map(np.zeros(256,), cmap='Greys', theta=90)
        annotate_spatial_map_channels(acq_idx=[45,46,55,56], drive_type='ECoG244', color='k', theta=90)
        annotate_spatial_map_channels(acq_ch=[11], drive_type='Opto32', color='b', theta=90)
        plt.axis('off')
        filename = 'ecog244_opto32_index_subset.png'
        savefig(write_dir, filename)

    def test_plot_image_by_time(self):
        time = np.array([-2, -1, 0, 1, 2, 3])
        data = np.array([[0, 0, 1, 1, 0, 0],
                         [0, 0, 0, 1, 1, 0]]).T
        plt.figure()
        plot_image_by_time(time, data)
        filename = 'image_by_time.png'
        savefig(docs_dir, filename)

    def test_plot_raster(self):
        filename = 'raster_plot_example.png'
        np.random.seed(0)
        data = np.random.random([50, 6])
        fig = plt.figure()
        ax = fig.add_subplot(111)
        plot_raster(data, cue_bin=0.2, ax=ax)
        savefig(write_dir, filename)

    def test_plot_waveforms(self):
        # load example waveform data
        data_filename = 'example_wfs.npy'
        filepath = os.path.join(data_dir, data_filename)
        with open(filepath, 'rb') as f:
            wfs = np.load(f)
        
        filename = 'waveform_plot_example.png'
        fig = plt.figure()
        ax = fig.add_subplot(121)
        ax.set_title('Mean on')
        plot_waveforms(wfs, 40000)

        ax = fig.add_subplot(122)
        plot_waveforms(wfs, 40000, plot_mean=False)
        ax.set_title('Mean off')
        fig.tight_layout()
        savefig(write_dir, filename)

    def test_profile_data_channels(self):
        ch_list = [0,5]
        ds_factor = 25
        test_data_folder = 'fake ecube data'
        figure_dir = os.path.join(write_dir,'fake_data_ch_profile_test')
        
        test_data, test_mdata = aopy.data.load_ecube_analog(data_dir,test_data_folder)
        test_data = test_data[::ds_factor,ch_list] * test_mdata['voltsperbit']
        samplerate = test_mdata['samplerate'] // ds_factor

        profile_data_channels(test_data, samplerate, figure_dir, cmap_lim=(0,1))
        fig_out_path = os.path.join(docs_dir, 'channel_profile_example.png')
        os.replace(
            os.path.join(figure_dir,'all_ch.png'),
            fig_out_path
        )

    def test_plot_tfr(self):

        fig, ax = plt.subplots(3,1,figsize=(4,6))

        samplerate = 1000
        data_200_hz = aopy.utils.generate_multichannel_test_signal(2, samplerate, 8, 200, 2)
        nt = data_200_hz.shape[0]
        data_200_hz[:int(nt/3),:] /= 3
        data_200_hz[int(2*nt/3):,:] *= 2

        data_50_hz = aopy.utils.generate_multichannel_test_signal(2, samplerate, 8, 50, 2)
        data_50_hz[:int(nt/2),:] /= 2

        data = data_50_hz + data_200_hz
        print(data.shape)
        aopy.visualization.plot_timeseries(data, samplerate, ax=ax[0])
        aopy.visualization.plot_freq_domain_amplitude(data, samplerate, ax=ax[1])

        freqs = np.linspace(1,250,100)
        freqs, t, coef = aopy.analysis.calc_cwt_tfr(data, freqs, samplerate, fb=10, f0_norm=1, verbose=True)
        pcm = aopy.visualization.plot_tfr(abs(coef[:,:,0]), t, freqs, 'plasma', ax=ax[2])

        fig.colorbar(pcm, label='Power', orientation = 'horizontal', ax=ax[2])
        filename = 'tfr_cwt_50_200.png'
        plt.tight_layout()
        savefig(docs_dir,filename)

    def test_plot_corr_over_elec_distance(self):

        duration = 0.5
        samplerate = 1000
        n_channels = 30
        frequency = 100
        amplitude = 0.5
        acq_data = aopy.utils.generate_multichannel_test_signal(duration, samplerate, n_channels, frequency, amplitude)
        acq_ch = (np.arange(n_channels)+1).astype(int)
        elec_pos = np.stack((range(n_channels), np.zeros((n_channels,))), axis=-1)
        
        plt.figure()
        plot_corr_over_elec_distance(acq_data, acq_ch, elec_pos, label='test')
        filename = 'corr_over_dist.png'
        savefig(docs_dir,filename)

    
class CurveFittingTests(unittest.TestCase):
    def test_plot_tuning_curves(self):
        filename = 'tuning_curves_plot.png'
        nunits = 7
        targets = np.arange(0, 360, 45)
        mds_true = np.linspace(1, 3, nunits)/2
        pds_offset = np.arange(-45,270,45)
        data = np.zeros((nunits,8))*np.nan
        np.random.seed(0)
        for ii in range(nunits):
            noise = np.random.normal(1, 0.2, size=(1,8))
            data[ii,:] = noise*mds_true[ii]*np.sin(np.deg2rad(targets)-np.deg2rad(pds_offset[ii])) + 2

        # If the mds and pds output are correct the fitting params are correct because they are required for the calculation.
        # Test without ax input
        fit_params, _, _ = aopy.analysis.run_tuningcurve_fit(data, targets)
        plot_tuning_curves(fit_params, data, targets, n_subplot_cols=4)

        # test with ax input
        fig, ax = plt.subplots(2,4)
        plot_tuning_curves(fit_params, data, targets, n_subplot_cols=4, ax=ax)
        
    def test_plot_boxplots(self):
        # Rectangular array
        np.random.seed(0)
        data = np.random.normal(0, 2, size=(20, 5))
        xaxis_pts = np.array([2,3,4,4.75,5.5])
        fig, ax = plt.subplots(1,1)
        plot_boxplots(data, xaxis_pts, ax=ax)
        filename = 'boxplot_example.png'
        savefig(docs_dir, filename, transparent=False)

        # List of nonrectangular arrays
        data = [np.random.normal(0, 2, size=(10)), np.random.normal(0, 1, size=(20))]
        xaxis_pts = ['foo', 'bar']
        fig, ax = plt.subplots(1,1)
        plot_boxplots(data, xaxis_pts, ax=ax)
        filename = 'boxplot_example_nonrectangular.png'
        savefig(docs_dir, filename, transparent=False)

class AnimationTests(unittest.TestCase):

    def test_animate_events(self):
        events = ["hello", "world", "", "!", ""]
        times = [0., 1.0, 1.5, 2.0, 2.5]
        fps = 10
        filename = os.path.join(docs_dir, "test_anim_events.mp4")
        ani = animate_events(events, times, fps)

        from matplotlib.animation import FFMpegFileWriter
        kwargs = {'transparent': True,}
        writer = FFMpegFileWriter(fps=fps)
        ani.save(filename, dpi=300, writer=writer, savefig_kwargs=kwargs)

    def test_saveanim(self):
        events = ["hello", "world", "", "!", ""]
        times = [0., 1.0, 1.5, 2.0, 2.5]
        fps = 10
        filename = "animate_test_save.mp4"
        ani = animate_events(events, times, fps)
        saveanim(ani, write_dir, filename)

    def test_showanim(self):
        # don't know how to test this. trust me it works :)
        pass

    def test_animate_trajectory_3d(self):
        trajectory = np.zeros((10,3))
        trajectory[:,0] = np.arange(10)
        samplerate = 2
        axis_labels = ['x = Right', 'y = Forwards', 'z = Up']
        ani = animate_trajectory_3d(trajectory, samplerate, history=5, axis_labels=axis_labels)
        filename = "test_anim_trajectory.mp4"
        saveanim(ani, docs_dir, filename)

    def test_animate_spatial_map(self):
        samplerate = 20
        duration = 5
        x_pos, y_pos = np.meshgrid(np.arange(0.5,10.5),np.arange(0.5, 10.5))
        data_map = []
        for frame in range(duration*samplerate):
            t = np.linspace(-1, 1, 100) + float(frame)/samplerate
            c = np.sin(t)
            data_map.append(get_data_map(c, x_pos.reshape(-1), y_pos.reshape(-1)))

        filename = 'spatial_map_animation.mp4'
        ani = animate_spatial_map(data_map, x_pos, y_pos, samplerate, cmap='bwr')
        saveanim(ani, docs_dir, filename)

    def test_animate_cursor_eye(self):
        cursor_trajectory = np.array([[0,0], [1, 2], [2, 3], [3, 4], [4, 5], [5, 6]])
        eye_trajectory = np.array([[1, 0], [1, 2], [1, 2], [4, 5], [4, 5], [6, 6]])
        samplerate = 0.5
        target_positions = [np.array([0,0]), np.array([5,5])]
        bounds = (-10, 10, -10, 10, 0, 0)
        target_radius = 1.5

        ani = animate_cursor_eye(cursor_trajectory, eye_trajectory, samplerate, target_positions, target_radius, 
                        bounds)
        
        aopy.visualization.saveanim(ani, docs_dir, 'test_anim_cursor_eye.mp4')

    def test_animate_behavior(self):

        samplerate = 0.5
        cursor = np.array([[0,0], [1, 2], [2, 3], [3, 4], [4, 5], [5, 6]])
        eye = np.array([[1, 0], [1, 2], [1, 2], [4, 5], [4, 5], [6, 6]])
        targets = [
            np.array([[np.nan, np.nan], 
                     [5, 5], 
                     [np.nan, np.nan], 
                     [np.nan, np.nan], 
                     [5, 5], 
                     [np.nan, np.nan]]),
            np.array([[np.nan, np.nan], 
                     [np.nan, np.nan], 
                     [np.nan, np.nan], 
                     [-5, 5], 
                     [-5, 5], 
                     [-5, 5]])
        ]
        
        target_radius = 2.5
        target_colors = ['orange'] * len(targets)
        cursor_radius = 0.5
        bounds = [-10, 10, -10, 10]
        
        ani = animate_behavior(targets, cursor, eye, samplerate, bounds, target_radius, target_colors, cursor_radius, 
                        cursor_color='blue', eye_radius=0.25, eye_color='purple')
        
        aopy.visualization.saveanim(ani, docs_dir, 'test_anim_behavior.mp4')
                

class KinematicsPlottingTests(unittest.TestCase):

    def test_plot_targets(self):

        # Draw four outer targets and one center target
        filename = 'targets.png'
        target_position = np.array([
            [0, 0, 0],
            [1, 1, 0],
            [-1, 1, 0],
            [1, -1, 0],
            [-1, -1, 0]
        ])
        target_radius = 0.1
        plt.figure()
        plot_targets(target_position, target_radius, (-2, 2, -2, 2))
        savefig(write_dir, filename)

        filename = 'targets_3d.png'
        fig = plt.figure()
        ax = fig.add_subplot(111, projection='3d')
        plot_targets(target_position, target_radius, (-2, 2, -2, 2, -2, 2), ax=ax)
        savefig(write_dir, filename)

    def test_plot_circles(self):

            # Draw four outer targets and one center target
            filename = 'circles.png'
            target_position = np.array([
                [0, 0, 0],
                [1, 1, 0],
                [-1, 1, 0],
                [1, -1, 0],
                [-1, -1, 0]
            ])
            target_radius = 0.1
            target_color = 'b'
            plt.figure()
            plot_circles(target_position, target_radius, target_color)
            savefig(write_dir, filename)

            filename = 'circles_3d.png'
            fig = plt.figure()
            ax = fig.add_subplot(111, projection='3d')
            plot_circles(target_position, target_radius, target_color, (-2, 2, -2, 2, -2, 2), ax=ax)
            savefig(write_dir, filename)

    def test_plot_trajectories(self):

        # Test with two known trajectories
        filename = 'trajectories.png'
        trajectories =[
            np.array([
                [0, 0, 0],
                [1, 1, 0],
                [2, 2, 0],
                [3, 3, 0],
                [4, 2, 0]
            ]),
            np.array([
                [-1, 1, 0],
                [-2, 2, 0],
                [-3, 3, 0],
                [-3, 4, 0]
            ])
        ]
        plt.figure()
        bounds = (-5., 5., -5., 5., 0., 0.)
        plot_trajectories(trajectories, bounds)
        savefig(write_dir, filename)

        # Test 3D
        filename = 'trajectories_3d.png'
        fig = plt.figure()
        ax = fig.add_subplot(111, projection='3d')
        bounds = (-5., 5., -5., 5., -5., 5.)
        plot_trajectories(trajectories, bounds, ax=ax)
        savefig(write_dir, filename)

        # Make some pretty spirals. There should be 4 spiral trajectories
        filename = 'spirals.png'
        samplerate = 60
        time = np.arange(200)/samplerate
        x = np.multiply(time, np.cos(np.pi * 10 * time))
        y = np.multiply(time, np.sin(np.pi * 10 * time))
        cursor = np.vstack((x, y)).T
        trial_times = np.array([(time[t], time[t+30]) for t in range(0, 200, 50)])
        trajectories = aopy.preproc.get_data_segments(cursor, trial_times, samplerate)
        plt.figure()
        plot_trajectories(trajectories, bounds)
        savefig(write_dir, filename)

    def test_color_trajectories(self):

        trajectories = [
            np.array([
                [0, 0, 0],
                [1, 1, 0],
                [2, 2, 0],
                [3, 3, 0],
                [4, 2, 0]
            ]),
            np.array([
                [-1, 1, 0],
                [-2, 2, 0],
                [-3, 3, 0],
                [-3, 4, 0]
            ]),
            np.array([
                [2, 1, 0],
                [2, -1, 0],
                [3, -5, 0],
                [5, -5, 0]
            ])
        ]
        labels = [0, 0, 1]
        colors = ['r', 'b']
        plt.figure()
        color_trajectories(trajectories, labels, colors)
        plt.title('Categorized trajectories')
        filename = 'color_trajectories_simple.png'
        savefig(docs_dir, filename)

        # Generate the second plot with segmented trajectories
        labels_list = [[0, 0, 1, 1, 1], [0, 0, 1, 1], [1, 1, 0, 0]]
        fig, ax = plt.subplots()
        color_trajectories(trajectories, labels_list, colors)
        plt.title('Segmented trajectories')
        filename = 'color_trajectories_segmented.png'
        savefig(docs_dir, filename)

    def test_gradient_trajectories(self):

        trajectories = [
            np.array([
                [0, 0, 0],
                [1, 1, 0],
                [2, 2, 0],
                [3, 3, 0],
                [4, 2, 0]
            ]),
            np.array([
                [-1, 1, 0],
                [-2, 2, 0],
                [-3, 3, 0],
                [-3, 4, 0]
            ]),
            np.array([
                [2, 1, 0],
                [2, -1, 0],
                [3, -5, 0],
                [5, -5, 0]
            ])
        ]
        plt.figure()
        gradient_trajectories(trajectories, n_colors=4)
        plt.title('Gradient trajectories')
        filename = 'gradient_trajectories_simple.png'
        savefig(write_dir, filename)
        plt.close()

        # Test what happens when the number of colors is higher than the number of points
        plt.figure()
        gradient_trajectories(trajectories, n_colors=5)
        plt.title('Gradient trajectories')
        filename = 'gradient_trajectories_error.png'
        savefig(write_dir, filename)
        plt.close()

        # Load some test cursor data
        subject = 'beignet'
        te_id = 5974
        date = '2022-07-01'
        preproc_dir = data_dir
        traj, _ = aopy.data.get_kinematic_segments(preproc_dir, subject, te_id, date, [32], [81, 82, 83, 239], datatype='cursor')
        plt.figure()
        gradient_trajectories(traj[:3])
        filename = 'gradient_trajectories.png'
        savefig(docs_dir, filename)
        plt.close()

        # Hand data plotted in 3d
        traj, _ = aopy.data.get_kinematic_segments(preproc_dir, subject, te_id, date, [32], [81, 82, 83, 239], datatype='hand')
        plt.figure()
        ax = plt.axes(projection='3d')
        gradient_trajectories(traj[:3], bounds=[-10,0,60,70,20,40], ax=ax)

        filename = 'gradient_trajectories_3d.png'
        savefig(docs_dir, filename)
        plt.close()
        
    def test_get_color_gradient_RGB(self):
        npts = 200
        x = np.linspace(0, 2*np.pi, npts)
        y = np.sin(x)
        fig, ax = plt.subplots()
        ax.scatter(x, y, c=aopy.visualization.get_color_gradient_RGB(npts, 'g', [1,0,0]))
        filename = 'color_gradient_example.png'
        savefig(docs_dir, filename)

    def test_plot_sessions_by_date(self):
        from datetime import date, timedelta
        today = date(1991, 9, 26)
        dates = [today - timedelta(days=2), today - timedelta(days=2), today]
        success = [70, 65, 65]
        trials = [10, 20, 10]

        fig, ax = plt.subplots(1,1)
        plot_sessions_by_date(trials, dates, success, method='mean', labels=['success rate'], ax=ax)
        ax.set_ylabel('success (%)')

        filename = 'sessions_by_date.png'
        savefig(docs_dir, filename) 
        # expect a plot of success with three days, with success rate of 
        # (70 * 10 + 65 * 20)/30 = 66.6% on the first day and 65% on the last day with a gap in between

        # Also make sure it works with dataframe columns
        df = pd.DataFrame({'trials': trials, 'dates': dates, 'success': success})
        fig, ax = plt.subplots(1,1)
        plot_sessions_by_date(df['trials'], df['dates'], df['success'], method='mean', ax=ax)

    def test_plot_sessions_by_trial(self):
        success = [70, 65, 60, 70, 59, 62, 71]
        trials = [5, 12, 7, 8, 12, 4, 10]

        fig, ax = plt.subplots(1,1)
        plot_sessions_by_trial(trials, success, labels=['success rate'], ax=ax)
        ax.set_ylabel('success (%)')
        filename = 'sessions_by_trial.png'
        savefig(write_dir, filename) 
        # expect a plot of success with 40 trials, with success rates of 70% for 10 trials,
        # 65% for 20 trials, and 60% for 10 trials

        # Also make sure it works with dataframe columns
        df = pd.DataFrame({'trials': trials, 'success': success})
        fig, ax = plt.subplots(3,1, figsize=(4,6))
        plot_sessions_by_trial(df['trials'], df['success'], ax=ax[0])
        ax[0].set_ylabel('success (%)')
        ax[0].set_title('plot trials')

        # Split by date
        from datetime import date, timedelta
        today = date(1991, 9, 26)
        df['date'] = [today - timedelta(days=len(trials)-np.floor(n/2)) for n in range(len(trials))]
        plot_sessions_by_trial(df['trials'], df['success'], dates=df['date'], ax=ax[1])
        ax[1].set_ylabel('success (%)')
        ax[1].set_title('separate by date')

        # Smoothing
        plot_sessions_by_trial(df['trials'], df['success'], dates=df['date'], smoothing_window=3, ax=ax[2])
        ax[2].set_ylabel('success (%)')
        ax[2].set_title('smoothing window = 3 trials')

        plt.tight_layout()
        savefig(docs_dir, filename)

    def test_plot_events_time(self):
        events = np.zeros(10)
        events[1::2] = 1
        event_list = [events, events[1:]]
        timestamps = np.arange(10)
        timestamps_list = [timestamps, 0.25+timestamps[1:]]
        labels_list = ['Event 1', 'Event 2']

        fig, ax = plt.subplots(1,1)
        plot_events_time(event_list, timestamps_list, labels_list, ax=ax)
        filename = 'events_time'
        savefig(write_dir,filename)

class TestPlotUtils(unittest.TestCase):

    @unittest.skip("bug in new versions of matplotlib, waiting for resolution")
    def test_advance_plot_color(self):
        plt.subplots()
        aopy.visualization.advance_plot_color(plt.gca(), 1)
        plt.plot(np.arange(10), np.arange(10))

        filename = 'advance_plot_color.png'
        savefig(docs_dir,filename)


    def test_reset_plot_color(self):
        plt.subplots()
        plt.plot(np.arange(10), np.ones(10))
        aopy.visualization.reset_plot_color(plt.gca())
        plt.plot(np.arange(10), 1 + np.ones(10))

        filename = 'reset_plot_color.png'
        savefig(docs_dir,filename)

<<<<<<< HEAD
    def test_plot_corr_over_elec_distance(self):

        duration = 0.5
        samplerate = 1000
        n_channels = 30
        frequency = 100
        amplitude = 0.5
        elec_data = aopy.utils.generate_multichannel_test_signal(duration, samplerate, n_channels, frequency, amplitude)
        elec_pos = np.stack((range(n_channels), np.zeros((n_channels,))), axis=-1)
        
        plt.figure()
        plot_corr_over_elec_distance(elec_data, elec_pos, label='test')
        filename = 'corr_over_dist.png'
        savefig(docs_dir,filename)

    def test_plot_corr_across_entries(self):
        subjects = ['beignet', 'beignet']
        ids = [5974, 5974]
        dates = ['2022-07-01', '2022-07-01']
        plt.figure()
        plot_corr_across_entries(data_dir, subjects, ids, dates)
        filename = 'corr_over_entries.png'
        savefig(docs_dir,filename)

=======
>>>>>>> 791be672
    def test_savefig(self):

        fig, ax = plt.subplots()
        ax.patch.set_facecolor('black')

        aopy.visualization.savefig(write_dir, "axis_transparency.png", transparent=False)

    def test_subplots_with_labels(self):

        # Test case 1: generate a figure with 2 rows and 2 columns of subplots, labeled A, B, C, D
        fig, axes = subplots_with_labels(2, 2, constrained_layout=True)
        assert isinstance(fig, plt.Figure)
        assert isinstance(axes, np.ndarray)
        assert axes.shape == (2, 2)
        assert isinstance(axes[0, 0], plt.Axes)
        assert isinstance(axes[0, 1], plt.Axes)
        assert isinstance(axes[1, 0], plt.Axes)
        assert isinstance(axes[1, 1], plt.Axes)
        aopy.visualization.savefig(docs_dir, "labeled_subplots.png")

    def test_place_subplots(self):
        fig = plt.figure(figsize=(4,6))
        positions = [[1, 2], [3, 4]]
        width = 1
        height = 1
        ax = place_subplots(fig, positions, width, height)
        ax[0].annotate('1', (0.5,0.5), ha='center', va='center', fontsize=40)
        ax[1].annotate('2', (0.5,0.5), ha='center', va='center', fontsize=40)
        aopy.visualization.savefig(docs_dir, "place_subplots_1.png", transparent=False)

        fig = plt.figure(figsize=(4,6))
        positions = [[1, 1.5], [3, 4.5]]
        width = 2
        height = 3
        ax = place_subplots(fig, positions, width, height)
        ax[0].annotate('1', (0.5,0.5), ha='center', va='center', fontsize=40)
        ax[1].annotate('2', (0.5,0.5), ha='center', va='center', fontsize=40)
        aopy.visualization.savefig(docs_dir, "place_subplots_2.png", transparent=False)

    def test_place_Opto32_subplots(self):
        fig, ax = place_Opto32_subplots()
        for i, ax in enumerate(ax):
            ax.annotate(str(i+1), (0.5,0.5), ha='center', va='center',  fontsize=40)
        aopy.visualization.savefig(docs_dir, "place_Opto32_subplots.png", transparent=False)


class TestEyePlots(unittest.TestCase):

    def test_plot_eye_calibration_result(self):
        
        subject = 'beignet'
        te_id = 5974
        date = '2022-07-01'
        preproc_dir = data_dir
        exp_data, exp_metadata = aopy.data.bmi3d.load_preproc_exp_data(preproc_dir, subject, te_id, date)
        eye_data, eye_metadata = aopy.data.bmi3d.load_preproc_eye_data(preproc_dir, subject, te_id, date)

        eye_raw = eye_data['raw_data']
        eye_samplerate = eye_metadata['samplerate']
        cursor_data = exp_data['cursor_interp']
        cursor_samplerate = exp_metadata['cursor_interp_samplerate']
        coeff, correlation_coeff, cursor_calibration_data, eye_calibration_data = aopy.preproc.calc_eye_calibration(
            cursor_data, cursor_samplerate, eye_raw, eye_samplerate,
            exp_data['events']['timestamp'],
            exp_data['events']['code'],
            align_events=list(range(81,89)),
            penalty_events=[64],
            return_datapoints=True,
        )

        aopy.visualization.eye.plot_eye_calibration_result(eye_calibration_data, cursor_calibration_data, coeff, correlation_coeff)

        filename = 'eye_calibration.png'
        savefig(docs_dir,filename, transparent=False)

if __name__ == "__main__":
    unittest.main()<|MERGE_RESOLUTION|>--- conflicted
+++ resolved
@@ -231,6 +231,16 @@
         plot_corr_over_elec_distance(acq_data, acq_ch, elec_pos, label='test')
         filename = 'corr_over_dist.png'
         savefig(docs_dir,filename)
+
+    def test_plot_corr_across_entries(self):
+        subjects = ['beignet', 'beignet']
+        ids = [5974, 5974]
+        dates = ['2022-07-01', '2022-07-01']
+        plt.figure()
+        plot_corr_across_entries(data_dir, subjects, ids, dates)
+        filename = 'corr_over_entries.png'
+        savefig(docs_dir,filename)
+
 
     
 class CurveFittingTests(unittest.TestCase):
@@ -656,33 +666,6 @@
         filename = 'reset_plot_color.png'
         savefig(docs_dir,filename)
 
-<<<<<<< HEAD
-    def test_plot_corr_over_elec_distance(self):
-
-        duration = 0.5
-        samplerate = 1000
-        n_channels = 30
-        frequency = 100
-        amplitude = 0.5
-        elec_data = aopy.utils.generate_multichannel_test_signal(duration, samplerate, n_channels, frequency, amplitude)
-        elec_pos = np.stack((range(n_channels), np.zeros((n_channels,))), axis=-1)
-        
-        plt.figure()
-        plot_corr_over_elec_distance(elec_data, elec_pos, label='test')
-        filename = 'corr_over_dist.png'
-        savefig(docs_dir,filename)
-
-    def test_plot_corr_across_entries(self):
-        subjects = ['beignet', 'beignet']
-        ids = [5974, 5974]
-        dates = ['2022-07-01', '2022-07-01']
-        plt.figure()
-        plot_corr_across_entries(data_dir, subjects, ids, dates)
-        filename = 'corr_over_entries.png'
-        savefig(docs_dir,filename)
-
-=======
->>>>>>> 791be672
     def test_savefig(self):
 
         fig, ax = plt.subplots()
