--- conflicted
+++ resolved
@@ -26,12 +26,8 @@
     'pyyaml',
     'tqdm',
     'open-ephys-python-tools',
-<<<<<<< HEAD
-    'aolab-bmi3d',
+    'aolab-bmi3d>=1.0',
     'sympy'
-=======
-    'aolab-bmi3d>=1.0',
->>>>>>> decb6fc1
 ]
 
 setuptools.setup(
